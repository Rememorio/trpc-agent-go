//
// Tencent is pleased to support the open source community by making trpc-agent-go available.
//
// Copyright (C) 2025 Tencent.  All rights reserved.
//
// trpc-agent-go is licensed under the Apache License Version 2.0.
//
//

package redis

import (
	"time"

	"trpc.group/trpc-go/trpc-agent-go/session/summary"
)

// ServiceOpts is the options for the redis session service.
type ServiceOpts struct {
<<<<<<< HEAD
	sessionEventLimit int
	url               string
	instanceName      string
	extraOptions      []interface{}
	sessionTTL        time.Duration // TTL for session state and event list
	appStateTTL       time.Duration // TTL for app state
	userStateTTL      time.Duration // TTL for user state
	// summarizerManager integrates LLM summarization.
	summarizerManager summary.SummarizerManager
=======
	sessionEventLimit  int
	url                string
	instanceName       string
	extraOptions       []interface{}
	sessionTTL         time.Duration // TTL for session state and event list
	appStateTTL        time.Duration // TTL for app state
	userStateTTL       time.Duration // TTL for user state
	enableAsyncPersist bool
	asyncPersisterNum  int // number of worker goroutines for async persistence
>>>>>>> d02a50b9
}

// ServiceOpt is the option for the redis session service.
type ServiceOpt func(*ServiceOpts)

// WithSessionEventLimit sets the limit of events in a session.
func WithSessionEventLimit(limit int) ServiceOpt {
	return func(opts *ServiceOpts) {
		opts.sessionEventLimit = limit
	}
}

// WithRedisClientURL creates a redis client from URL and sets it to the service.
func WithRedisClientURL(url string) ServiceOpt {
	return func(opts *ServiceOpts) {
		opts.url = url
	}
}

// WithRedisInstance uses a redis instance from storage.
// Note: WithRedisClientURL has higher priority than WithRedisInstance.
// If both are specified, WithRedisClientURL will be used.
func WithRedisInstance(instanceName string) ServiceOpt {
	return func(opts *ServiceOpts) {
		opts.instanceName = instanceName
	}
}

// WithExtraOptions sets the extra options for the redis session service.
// this option mainly used for the customized redis client builder, it will be passed to the builder.
func WithExtraOptions(extraOptions ...interface{}) ServiceOpt {
	return func(opts *ServiceOpts) {
		opts.extraOptions = append(opts.extraOptions, extraOptions...)
	}
}

// WithSessionTTL sets the TTL for session state and event list.
// If not set, session will expire in 30 min, set 0 will not expire.
func WithSessionTTL(ttl time.Duration) ServiceOpt {
	return func(opts *ServiceOpts) {
		opts.sessionTTL = ttl
	}
}

// WithAppStateTTL sets the TTL for app state.
// If not set, app state will not expire.
func WithAppStateTTL(ttl time.Duration) ServiceOpt {
	return func(opts *ServiceOpts) {
		opts.appStateTTL = ttl
	}
}

// WithUserStateTTL sets the TTL for user state.
// If not set, user state will not expire.
func WithUserStateTTL(ttl time.Duration) ServiceOpt {
	return func(opts *ServiceOpts) {
		opts.userStateTTL = ttl
	}
}

<<<<<<< HEAD
// WithSummarizerManager injects a summarizer manager for LLM-based summaries.
func WithSummarizerManager(m summary.SummarizerManager) ServiceOpt {
	return func(opts *ServiceOpts) {
		opts.summarizerManager = m
=======
// WithEnableAsyncPersist enables async persistence for session state and event list.
// if not set, default is false.
func WithEnableAsyncPersist(enable bool) ServiceOpt {
	return func(opts *ServiceOpts) {
		opts.enableAsyncPersist = enable
	}
}

// WithAsyncPersisterNum sets the number of workers for async persistence.
func WithAsyncPersisterNum(num int) ServiceOpt {
	return func(opts *ServiceOpts) {
		if num < 1 {
			num = defaultAsyncPersisterNum
		}
		opts.asyncPersisterNum = num
>>>>>>> d02a50b9
	}
}<|MERGE_RESOLUTION|>--- conflicted
+++ resolved
@@ -17,17 +17,6 @@
 
 // ServiceOpts is the options for the redis session service.
 type ServiceOpts struct {
-<<<<<<< HEAD
-	sessionEventLimit int
-	url               string
-	instanceName      string
-	extraOptions      []interface{}
-	sessionTTL        time.Duration // TTL for session state and event list
-	appStateTTL       time.Duration // TTL for app state
-	userStateTTL      time.Duration // TTL for user state
-	// summarizerManager integrates LLM summarization.
-	summarizerManager summary.SummarizerManager
-=======
 	sessionEventLimit  int
 	url                string
 	instanceName       string
@@ -37,7 +26,8 @@
 	userStateTTL       time.Duration // TTL for user state
 	enableAsyncPersist bool
 	asyncPersisterNum  int // number of worker goroutines for async persistence
->>>>>>> d02a50b9
+	// summarizerManager integrates LLM summarization.
+	summarizerManager summary.SummarizerManager
 }
 
 // ServiceOpt is the option for the redis session service.
@@ -98,12 +88,6 @@
 	}
 }
 
-<<<<<<< HEAD
-// WithSummarizerManager injects a summarizer manager for LLM-based summaries.
-func WithSummarizerManager(m summary.SummarizerManager) ServiceOpt {
-	return func(opts *ServiceOpts) {
-		opts.summarizerManager = m
-=======
 // WithEnableAsyncPersist enables async persistence for session state and event list.
 // if not set, default is false.
 func WithEnableAsyncPersist(enable bool) ServiceOpt {
@@ -119,6 +103,12 @@
 			num = defaultAsyncPersisterNum
 		}
 		opts.asyncPersisterNum = num
->>>>>>> d02a50b9
+	}
+}
+
+// WithSummarizerManager injects a summarizer manager for LLM-based summaries.
+func WithSummarizerManager(m summary.SummarizerManager) ServiceOpt {
+	return func(opts *ServiceOpts) {
+		opts.summarizerManager = m
 	}
 }