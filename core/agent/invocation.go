package agent

import (
	"context"

	"trpc.group/trpc-go/trpc-agent-go/core/model"
	"trpc.group/trpc-go/trpc-agent-go/core/tool"
	"trpc.group/trpc-go/trpc-agent-go/orchestration/session"
)

// TransferInfo contains information about a pending agent transfer.
type TransferInfo struct {
	// TargetAgentName is the name of the agent to transfer control to.
	TargetAgentName string
	// Message is the message to send to the target agent.
	Message string
	// EndInvocation indicates whether to end the current invocation after transfer.
	EndInvocation bool
}

// Invocation represents the context for a flow execution.
type Invocation struct {
	// Agent is the agent that is being invoked.
	Agent Agent
	// AgentName is the name of the agent that is being invoked.
	AgentName string
	// InvocationID is the ID of the invocation.
	InvocationID string
	// EndInvocation is a flag that indicates if the invocation is complete.
	EndInvocation bool
	// Session is the session that is being used for the invocation.
	Session *session.Session
	// Model is the model that is being used for the invocation.
	Model model.Model
	// Message is the message that is being sent to the agent.
	Message model.Message
	// EventCompletionCh is used to signal when events are written to session.
	EventCompletionCh <-chan string
	// RunOptions is the options for the Run method.
	RunOptions RunOptions
<<<<<<< HEAD
	// AgentCallbacks contains callbacks for agent operations.
	AgentCallbacks *AgentCallbacks
	// ModelCallbacks contains callbacks for model operations.
	ModelCallbacks *model.ModelCallbacks
	// ToolCallbacks contains callbacks for tool operations.
	ToolCallbacks *tool.ToolCallbacks
=======
	// TransferInfo contains information about a pending agent transfer.
	TransferInfo *TransferInfo
}

type invocationKey struct{}

// NewContextWithInvocation creates a new context with the invocation.
func NewContextWithInvocation(ctx context.Context, invocation *Invocation) context.Context {
	return context.WithValue(ctx, invocationKey{}, invocation)
}

// InvocationFromContext returns the invocation from the context.
func InvocationFromContext(ctx context.Context) (*Invocation, bool) {
	invocation, ok := ctx.Value(invocationKey{}).(*Invocation)
	return invocation, ok
>>>>>>> 4f3bdfb3
}

// RunOptions is the options for the Run method.
type RunOptions struct{}<|MERGE_RESOLUTION|>--- conflicted
+++ resolved
@@ -38,16 +38,14 @@
 	EventCompletionCh <-chan string
 	// RunOptions is the options for the Run method.
 	RunOptions RunOptions
-<<<<<<< HEAD
+	// TransferInfo contains information about a pending agent transfer.
+	TransferInfo *TransferInfo
 	// AgentCallbacks contains callbacks for agent operations.
 	AgentCallbacks *AgentCallbacks
 	// ModelCallbacks contains callbacks for model operations.
 	ModelCallbacks *model.ModelCallbacks
 	// ToolCallbacks contains callbacks for tool operations.
 	ToolCallbacks *tool.ToolCallbacks
-=======
-	// TransferInfo contains information about a pending agent transfer.
-	TransferInfo *TransferInfo
 }
 
 type invocationKey struct{}
@@ -61,7 +59,6 @@
 func InvocationFromContext(ctx context.Context) (*Invocation, bool) {
 	invocation, ok := ctx.Value(invocationKey{}).(*Invocation)
 	return invocation, ok
->>>>>>> 4f3bdfb3
 }
 
 // RunOptions is the options for the Run method.
