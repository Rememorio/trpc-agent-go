//
// Tencent is pleased to support the open source community by making trpc-agent-go available.
//
// Copyright (C) 2025 Tencent.  All rights reserved.
//
// trpc-agent-go is licensed under the Apache License Version 2.0.
//
//

// Package openai provides OpenAI-compatible model implementations.
package openai

import (
	"bytes"
	"context"
	"encoding/base64"
	"encoding/json"
	"errors"
	"fmt"
	"io"
	"mime/multipart"
	"net/http"
	"os"
	"strconv"
	"sync"
	"time"

	openai "github.com/openai/openai-go"
	openaiopt "github.com/openai/openai-go/option"
	"github.com/openai/openai-go/packages/respjson"
	"github.com/openai/openai-go/packages/ssestream"
	"github.com/openai/openai-go/shared"
	"trpc.group/trpc-go/trpc-agent-go/log"
	"trpc.group/trpc-go/trpc-agent-go/model"
	imodel "trpc.group/trpc-go/trpc-agent-go/model/internal/model"
	"trpc.group/trpc-go/trpc-agent-go/tool"
)

const (
	functionToolType string = "function"

	// defaultChannelBufferSize is the default channel buffer size.
	defaultChannelBufferSize = 256
	// defaultBatchCompletionWindow is the default batch completion window.
	defaultBatchCompletionWindow = "24h"
	// defaultBatchEndpoint is the default batch endpoint.
	defaultBatchEndpoint = openai.BatchNewParamsEndpointV1ChatCompletions
<<<<<<< HEAD
=======
	// Default budget constants for token tailoring.
	defaultProtocolOverheadTokens = 512  // Protocol overhead tokens for request/response formatting.
	defaultReserveOutputTokens    = 2048 // Reserved tokens for output generation (~1-2% of typical context window).
	defaultInputTokensFloor       = 1024 // Minimum input tokens to ensure reasonable processing.
	defaultOutputTokensFloor      = 256  // Minimum output tokens to ensure meaningful response.
	defaultSafetyMarginRatio      = 0.10 // Safety margin ratio (10%) to account for token counting inaccuracies.
	defaultMaxInputTokensRatio    = 0.65 // Maximum input tokens ratio (65%) of context window for stability.

	//nolint:gosec
	deepSeekAPIKeyName     string = "DEEPSEEK_API_KEY"
	defaultDeepSeekBaseURL string = "https://api.deepseek.com"
>>>>>>> 8490543e
)

// Variant represents different model variants with specific behaviors.
type Variant string

const (
	// VariantOpenAI is the default OpenAI variant.
	VariantOpenAI Variant = "openai"
	// VariantHunyuan is the Hunyuan variant with specific file handling.
	VariantHunyuan Variant = "hunyuan"
	// VariantDeepSeek is the DeepSeek variant with specific base_url handling.
	VariantDeepSeek Variant = "deepseek"
)

// variantConfig holds configuration for different variants.
type variantConfig struct {
	// Default file upload path for this variant.
	fileUploadPath   string
	fileDeletionPath string
	// Default file purpose for this variant.
	filePurpose openai.FilePurpose
	// Default HTTP method for file deletion.
	fileDeletionMethod         string
	fileDeletionBodyConvertor  fileDeletionBodyConvertor
	fileUploadRequestConvertor fileUploadRequestConvertor
	// Whether to skip file type in content parts for this variant.
	skipFileTypeInContent bool

	// Default base URL for this variant.
	defaultBaseURL string
	// Default API key name for this variant.
	apiKeyName string
}
type fileDeletionBodyConvertor func(body []byte, fileID string) []byte

// defaultFileDeletionBodyConvertor is the default file deletion body converter.
var defaultFileDeletionBodyConvertor = func(body []byte, fileID string) []byte {
	return body
}

type fileUploadRequestConvertor func(r *http.Request, file *os.File, fileOpts *FileOptions) (*http.Request, error)

// variantConfigs maps variant names to their configurations.
var variantConfigs = map[Variant]variantConfig{
	VariantOpenAI: {
		fileUploadPath:            "/openapi/v1/files",
		filePurpose:               openai.FilePurposeUserData,
		fileDeletionMethod:        http.MethodDelete,
		skipFileTypeInContent:     false,
		fileDeletionBodyConvertor: defaultFileDeletionBodyConvertor,
	},
	VariantDeepSeek: {
		fileUploadPath:            "/openapi/v1/files",
		filePurpose:               openai.FilePurposeUserData,
		fileDeletionMethod:        http.MethodDelete,
		skipFileTypeInContent:     false,
		fileDeletionBodyConvertor: defaultFileDeletionBodyConvertor,
		apiKeyName:                deepSeekAPIKeyName,
		defaultBaseURL:            defaultDeepSeekBaseURL,
	},
	VariantHunyuan: {
		fileUploadPath:        "/openapi/v1/files/uploads",
		fileDeletionPath:      "/openapi/v1/files",
		filePurpose:           openai.FilePurpose("file-extract"),
		fileDeletionMethod:    http.MethodPost,
		skipFileTypeInContent: true,
		fileDeletionBodyConvertor: func(body []byte, fileID string) []byte {
			if body != nil {
				return body
			}
			return []byte(`{"file_id":"` + fileID + `"}`)
		},
		fileUploadRequestConvertor: func(r *http.Request, file *os.File, fileOpts *FileOptions) (*http.Request, error) {
			// Create multipart form data.
			body := &bytes.Buffer{}
			writer := multipart.NewWriter(body)
			// Add purpose field.
			if err := writer.WriteField("purpose", string(fileOpts.Purpose)); err != nil {
				return nil, fmt.Errorf("failed to write purpose field: %w", err)
			}
			// Add file field.
			fileInfo, err := file.Stat()
			if err != nil {
				return nil, fmt.Errorf("failed to get file info: %w", err)
			}
			part, err := writer.CreateFormFile("file", fileInfo.Name())
			if err != nil {
				return nil, fmt.Errorf("failed to create form file: %w", err)
			}
			// Reset file position and copy file content.
			if _, err := file.Seek(0, 0); err != nil {
				return nil, fmt.Errorf("failed to reset file position: %w", err)
			}
			if _, err := io.Copy(part, file); err != nil {
				return nil, fmt.Errorf("failed to copy file content: %w", err)
			}
			// Close the writer to finalize the multipart data.
			if err := writer.Close(); err != nil {
				return nil, fmt.Errorf("failed to close multipart writer: %w", err)
			}
			// Set the request body and content type.
			r.Body = io.NopCloser(body)
			r.Header.Set("Content-Type", writer.FormDataContentType())
			r.ContentLength = int64(body.Len())
			return r, nil
		},
	},
}

// HTTPClient is the interface for the HTTP client.
type HTTPClient interface {
	Do(*http.Request) (*http.Response, error)
}

// HTTPClientNewFunc is the function type for creating a new HTTP client.
type HTTPClientNewFunc func(opts ...HTTPClientOption) HTTPClient

// DefaultNewHTTPClient is the default HTTP client for OpenAI.
var DefaultNewHTTPClient HTTPClientNewFunc = func(opts ...HTTPClientOption) HTTPClient {
	options := &HTTPClientOptions{}
	for _, opt := range opts {
		opt(options)
	}
	return &http.Client{
		Transport: options.Transport,
	}
}

// HTTPClientOption is the option for the HTTP client.
type HTTPClientOption func(*HTTPClientOptions)

// WithHTTPClientName is the option for the HTTP client name.
func WithHTTPClientName(name string) HTTPClientOption {
	return func(options *HTTPClientOptions) {
		options.Name = name
	}
}

// WithHTTPClientTransport is the option for the HTTP client transport.
func WithHTTPClientTransport(transport http.RoundTripper) HTTPClientOption {
	return func(options *HTTPClientOptions) {
		options.Transport = transport
	}
}

// HTTPClientOptions is the options for the HTTP client.
type HTTPClientOptions struct {
	Name      string
	Transport http.RoundTripper
}

// Model implements the model.Model interface for OpenAI API.
type Model struct {
	client                     openai.Client
	name                       string
	baseURL                    string
	apiKey                     string
	channelBufferSize          int
	chatRequestCallback        ChatRequestCallbackFunc
	chatResponseCallback       ChatResponseCallbackFunc
	chatChunkCallback          ChatChunkCallbackFunc
	chatStreamCompleteCallback ChatStreamCompleteCallbackFunc
	extraFields                map[string]any
	variant                    Variant
	variantConfig              variantConfig
	batchCompletionWindow      openai.BatchNewParamsCompletionWindow
	batchMetadata              map[string]string
	batchBaseURL               string
	enableTokenTailoring       bool                    // Enable automatic token tailoring.
	maxInputTokens             int                     // Max input tokens for token tailoring.
	tokenCounterOnce           sync.Once               // sync.Once for lazy initialization of tokenCounter.
	tokenCounter               model.TokenCounter      // Token counter for token tailoring.
	tailoringStrategyOnce      sync.Once               // sync.Once for lazy initialization of tailoringStrategy.
	tailoringStrategy          model.TailoringStrategy // Tailoring strategy for token tailoring.
}

// ChatRequestCallbackFunc is the function type for the chat request callback.
type ChatRequestCallbackFunc func(
	ctx context.Context,
	chatRequest *openai.ChatCompletionNewParams,
)

// ChatResponseCallbackFunc is the function type for the chat response callback.
type ChatResponseCallbackFunc func(
	ctx context.Context,
	chatRequest *openai.ChatCompletionNewParams,
	chatResponse *openai.ChatCompletion,
)

// ChatChunkCallbackFunc is the function type for the chat chunk callback.
type ChatChunkCallbackFunc func(
	ctx context.Context,
	chatRequest *openai.ChatCompletionNewParams,
	chatChunk *openai.ChatCompletionChunk,
)

// ChatStreamCompleteCallbackFunc is the function type for the chat stream completion callback.
// This callback is invoked when streaming is completely finished (success or error).
type ChatStreamCompleteCallbackFunc func(
	ctx context.Context,
	chatRequest *openai.ChatCompletionNewParams,
	accumulator *openai.ChatCompletionAccumulator, // nil if streamErr is not nil
	streamErr error, // nil if streaming completed successfully
)

// options contains configuration options for creating a Model.
type options struct {
	// API key for the OpenAI client.
	APIKey string
	// Base URL for the OpenAI client. It is optional for OpenAI-compatible APIs.
	BaseURL string
	// Buffer size for response channels (default: 256)
	ChannelBufferSize int
	// Options for the HTTP client.
	HTTPClientOptions []HTTPClientOption
	// Callback for the chat request.
	ChatRequestCallback ChatRequestCallbackFunc
	// Callback for the chat response.
	ChatResponseCallback ChatResponseCallbackFunc
	// Callback for the chat chunk.
	ChatChunkCallback ChatChunkCallbackFunc
	// Callback for the chat stream completion.
	ChatStreamCompleteCallback ChatStreamCompleteCallbackFunc
	// Options for the OpenAI client.
	OpenAIOptions []openaiopt.RequestOption
	// Extra fields to be added to the HTTP request body.
	ExtraFields map[string]any
	// Variant for model-specific behavior.
	Variant Variant
	// Batch completion window for batch processing.
	BatchCompletionWindow openai.BatchNewParamsCompletionWindow
	// Batch metadata for batch processing.
	BatchMetadata map[string]string
	// BatchBaseURL overrides the base URL for batch requests (batches/files).
	BatchBaseURL string
	// EnableTokenTailoring enables automatic token tailoring based on model context window.
	EnableTokenTailoring bool
	// TokenCounter count tokens for token tailoring.
	TokenCounter model.TokenCounter
	// TailoringStrategy defines the strategy for token tailoring.
	TailoringStrategy model.TailoringStrategy
	// MaxInputTokens is the max input tokens for token tailoring.
	MaxInputTokens int
}

// Option is a function that configures an OpenAI model.
type Option func(*options)

// WithAPIKey sets the API key for the OpenAI client.
func WithAPIKey(key string) Option {
	return func(opts *options) {
		opts.APIKey = key
	}
}

// WithBaseURL sets the base URL for the OpenAI client.
func WithBaseURL(url string) Option {
	return func(opts *options) {
		opts.BaseURL = url
	}
}

// WithChannelBufferSize sets the channel buffer size for the OpenAI client.
func WithChannelBufferSize(size int) Option {
	return func(opts *options) {
		if size <= 0 {
			size = defaultChannelBufferSize
		}
		opts.ChannelBufferSize = size
	}
}

// WithChatRequestCallback sets the function to be called before sending a chat request.
func WithChatRequestCallback(fn ChatRequestCallbackFunc) Option {
	return func(opts *options) {
		opts.ChatRequestCallback = fn
	}
}

// WithChatResponseCallback sets the function to be called after receiving a chat response.
// Used for non-streaming responses.
func WithChatResponseCallback(fn ChatResponseCallbackFunc) Option {
	return func(opts *options) {
		opts.ChatResponseCallback = fn
	}
}

// WithChatChunkCallback sets the function to be called after receiving a chat chunk.
// Used for streaming responses.
func WithChatChunkCallback(fn ChatChunkCallbackFunc) Option {
	return func(opts *options) {
		opts.ChatChunkCallback = fn
	}
}

// WithChatStreamCompleteCallback sets the function to be called when streaming is completed.
// Called for both successful and failed streaming completions.
func WithChatStreamCompleteCallback(fn ChatStreamCompleteCallbackFunc) Option {
	return func(opts *options) {
		opts.ChatStreamCompleteCallback = fn
	}
}

// WithHTTPClientOptions sets the HTTP client options for the OpenAI client.
func WithHTTPClientOptions(httpOpts ...HTTPClientOption) Option {
	return func(opts *options) {
		opts.HTTPClientOptions = httpOpts
	}
}

// WithOpenAIOptions sets the OpenAI options for the OpenAI client.
// E.g. use its middleware option:
//
//	import (
//		openai "github.com/openai/openai-go"
//		openaiopt "github.com/openai/openai-go/option"
//	)
//
//	WithOpenAIOptions(openaiopt.WithMiddleware(
//		func(req *http.Request, next openaiopt.MiddlewareNext) (*http.Response, error) {
//			// do something
//			return next(req)
//		}
//	)))
func WithOpenAIOptions(openaiOpts ...openaiopt.RequestOption) Option {
	return func(opts *options) {
		opts.OpenAIOptions = append(opts.OpenAIOptions, openaiOpts...)
	}
}

// WithExtraFields sets extra fields to be added to the HTTP request body.
// These fields will be included in every chat completion request.
// E.g.:
//
//	WithExtraFields(map[string]any{
//		"custom_metadata": map[string]string{
//			"session_id": "abc",
//		},
//	})
//
// and "session_id" : "abc" will be added to the HTTP request json body.
func WithExtraFields(extraFields map[string]any) Option {
	return func(opts *options) {
		if opts.ExtraFields == nil {
			opts.ExtraFields = make(map[string]any)
		}
		for k, v := range extraFields {
			opts.ExtraFields[k] = v
		}
	}
}

// WithVariant sets the model variant for specific behavior.
// The default variant is VariantOpenAI.
// Optional variants are:
// - VariantHunyuan: Hunyuan variant with specific file handling.
func WithVariant(variant Variant) Option {
	return func(opts *options) {
		opts.Variant = variant
	}
}

// WithBatchCompletionWindow sets the batch completion window.
func WithBatchCompletionWindow(window openai.BatchNewParamsCompletionWindow) Option {
	return func(opts *options) {
		opts.BatchCompletionWindow = window
	}
}

// WithBatchMetadata sets the batch metadata.
func WithBatchMetadata(metadata map[string]string) Option {
	return func(opts *options) {
		opts.BatchMetadata = metadata
	}
}

// WithBatchBaseURL sets a base URL override for batch requests (batches/files).
// When set, batch operations will use this base URL via per-request override.
func WithBatchBaseURL(url string) Option {
	return func(opts *options) {
		opts.BatchBaseURL = url
	}
}

// WithEnableTokenTailoring enables automatic token tailoring based on model context window.
// When enabled, the system will automatically calculate max input tokens using the model's
// context window minus reserved tokens and protocol overhead.
func WithEnableTokenTailoring(enabled bool) Option {
	return func(opts *options) {
		opts.EnableTokenTailoring = enabled
	}
}

// WithMaxInputTokens sets only the input token limit for token tailoring.
// The counter/strategy will be lazily initialized if not provided.
// Defaults to SimpleTokenCounter and MiddleOutStrategy.
func WithMaxInputTokens(limit int) Option {
	return func(opts *options) {
		opts.MaxInputTokens = limit
	}
}

// WithTokenCounter sets the TokenCounter used for token tailoring.
// If not provided and token limit is enabled, a SimpleTokenCounter will be used.
func WithTokenCounter(counter model.TokenCounter) Option {
	return func(opts *options) {
		opts.TokenCounter = counter
	}
}

// WithTailoringStrategy sets the TailoringStrategy used for token tailoring.
// If not provided and token limit is enabled, a MiddleOutStrategy will be used.
func WithTailoringStrategy(strategy model.TailoringStrategy) Option {
	return func(opts *options) {
		opts.TailoringStrategy = strategy
	}
}

// New creates a new OpenAI-like model.
func New(name string, opts ...Option) *Model {
	o := &options{
		Variant:           VariantOpenAI, // The default variant is VariantOpenAI.
		ChannelBufferSize: defaultChannelBufferSize,
	}
	for _, opt := range opts {
		opt(o)
	}

	// Set default API key and base URL if not specified.
	if cfg, ok := variantConfigs[o.Variant]; ok {
		if val, ok := os.LookupEnv(cfg.apiKeyName); ok && o.APIKey == "" {
			o.APIKey = val
		}
		if cfg.defaultBaseURL != "" && o.BaseURL == "" {
			o.BaseURL = cfg.defaultBaseURL
		}
	}

	var clientOpts []openaiopt.RequestOption

	if o.APIKey != "" {
		clientOpts = append(clientOpts, openaiopt.WithAPIKey(o.APIKey))
	}

	if o.BaseURL != "" {
		clientOpts = append(clientOpts, openaiopt.WithBaseURL(o.BaseURL))
	}

	clientOpts = append(clientOpts, openaiopt.WithHTTPClient(DefaultNewHTTPClient(o.HTTPClientOptions...)))
	clientOpts = append(clientOpts, o.OpenAIOptions...)

	client := openai.NewClient(clientOpts...)

	// Set default batch completion window if not specified.
	batchCompletionWindow := o.BatchCompletionWindow
	if batchCompletionWindow == "" {
		batchCompletionWindow = defaultBatchCompletionWindow
	}

	// Provide defaults at construction time when token tailoring is enabled.
	// These are best-effort defaults; user-provided counter/strategy always take priority.
	if o.MaxInputTokens > 0 {
		if o.TokenCounter == nil {
			o.TokenCounter = model.NewSimpleTokenCounter()
		}
		if o.TailoringStrategy == nil {
			o.TailoringStrategy = model.NewMiddleOutStrategy(o.TokenCounter)
		}
	}

	return &Model{
		client:                     client,
		name:                       name,
		baseURL:                    o.BaseURL,
		apiKey:                     o.APIKey,
		channelBufferSize:          o.ChannelBufferSize,
		chatRequestCallback:        o.ChatRequestCallback,
		chatResponseCallback:       o.ChatResponseCallback,
		chatChunkCallback:          o.ChatChunkCallback,
		chatStreamCompleteCallback: o.ChatStreamCompleteCallback,
		extraFields:                o.ExtraFields,
		variant:                    o.Variant,
		variantConfig:              variantConfigs[o.Variant],
		batchCompletionWindow:      batchCompletionWindow,
		batchMetadata:              o.BatchMetadata,
		batchBaseURL:               o.BatchBaseURL,
		enableTokenTailoring:       o.EnableTokenTailoring,
		tokenCounter:               o.TokenCounter,
		tailoringStrategy:          o.TailoringStrategy,
		maxInputTokens:             o.MaxInputTokens,
	}
}

// Info implements the model.Model interface.
func (m *Model) Info() model.Info {
	return model.Info{
		Name: m.name,
	}
}

// GenerateContent implements the model.Model interface.
func (m *Model) GenerateContent(
	ctx context.Context,
	request *model.Request,
) (<-chan *model.Response, error) {
	if request == nil {
		return nil, errors.New("request cannot be nil")
	}

	// Apply token tailoring if configured.
	m.applyTokenTailoring(ctx, request)

	responseChan := make(chan *model.Response, m.channelBufferSize)

	chatRequest, opts := m.buildChatRequest(request)

	go func() {
		defer close(responseChan)

		if m.chatRequestCallback != nil {
			m.chatRequestCallback(ctx, &chatRequest)
		}

		if request.Stream {
			m.handleStreamingResponse(ctx, chatRequest, responseChan, opts...)
		} else {
			m.handleNonStreamingResponse(ctx, chatRequest, responseChan, opts...)
		}
	}()

	return responseChan, nil
}

// applyTokenTailoring performs best-effort token tailoring if configured.
// It uses the token tailoring strategy defined in imodel package.
func (m *Model) applyTokenTailoring(ctx context.Context, request *model.Request) {
	// Early return if token tailoring is disabled or no messages to process.
	if !m.enableTokenTailoring || len(request.Messages) == 0 {
		return
	}

	// Determine max input tokens using priority: user config > auto calculation > default.
	maxInputTokens := m.maxInputTokens
	if maxInputTokens <= 0 {
		// Auto-calculate based on model context window with safety margin and ratio limit.
		contextWindow := imodel.ResolveContextWindow(m.name)
		maxInputTokens = imodel.CalculateMaxInputTokens(contextWindow)
		log.Debugf("auto-calculated max input tokens: model=%s, contextWindow=%d, maxInputTokens=%d",
			m.name, contextWindow, maxInputTokens)
	}

	// Determine token counter using priority: user config > default.
	tokenCounter := m.tokenCounter
	if tokenCounter == nil {
		m.tokenCounterOnce.Do(func() {
			if m.tokenCounter == nil {
				m.tokenCounter = model.NewSimpleTokenCounter()
			}
		})
		tokenCounter = m.tokenCounter
	}

	// Determine tailoring strategy using priority: user config > default.
	tailoringStrategy := m.tailoringStrategy
	if tailoringStrategy == nil {
		m.tailoringStrategyOnce.Do(func() {
			if m.tailoringStrategy == nil {
				m.tailoringStrategy = model.NewMiddleOutStrategy(tokenCounter)
			}
		})
		tailoringStrategy = m.tailoringStrategy
	}

	// Apply token tailoring.
	tailored, err := tailoringStrategy.TailorMessages(ctx, request.Messages, maxInputTokens)
	if err != nil {
		log.Warn("token tailoring failed in openai.Model", err)
		return
	}

	request.Messages = tailored

	// Calculate remaining tokens for output based on context window.
	usedTokens, err := tokenCounter.CountTokensRange(ctx, request.Messages, 0, len(request.Messages))
	if err != nil {
		log.Warn("failed to count tokens after tailoring", err)
		return
	}

	// Set max output tokens only if user hasn't specified it.
	// This respects user's explicit configuration while providing a safe default.
	if request.GenerationConfig.MaxTokens == nil {
		contextWindow := imodel.ResolveContextWindow(m.name)
		maxOutputTokens := imodel.CalculateMaxOutputTokens(contextWindow, usedTokens)
		if maxOutputTokens > 0 {
			request.GenerationConfig.MaxTokens = &maxOutputTokens
			log.Debugf("token tailoring: contextWindow=%d, usedTokens=%d, maxOutputTokens=%d",
				contextWindow, usedTokens, maxOutputTokens)
		}
	}
}

// buildChatRequest converts our Request to OpenAI request params and options.
func (m *Model) buildChatRequest(request *model.Request) (openai.ChatCompletionNewParams, []openaiopt.RequestOption) {
	chatRequest := openai.ChatCompletionNewParams{
		Model:    shared.ChatModel(m.name),
		Messages: m.convertMessages(request.Messages),
		Tools:    m.convertTools(request.Tools),
	}

	// Set response_format for native structured outputs when requested.
	if request.StructuredOutput != nil &&
		request.StructuredOutput.Type == model.StructuredOutputJSONSchema &&
		request.StructuredOutput.JSONSchema != nil {
		js := request.StructuredOutput.JSONSchema
		chatRequest.ResponseFormat = openai.ChatCompletionNewParamsResponseFormatUnion{
			OfJSONSchema: &shared.ResponseFormatJSONSchemaParam{
				JSONSchema: shared.ResponseFormatJSONSchemaJSONSchemaParam{
					Name:        js.Name,
					Schema:      js.Schema,
					Strict:      openai.Bool(js.Strict),
					Description: openai.String(js.Description),
				},
			},
		}
	}

	// MaxTokens is deprecated and not compatible with o-series models.
	// Use MaxCompletionTokens instead.
	if request.MaxTokens != nil {
		chatRequest.MaxCompletionTokens = openai.Int(int64(*request.MaxTokens))
	}
	if request.Temperature != nil {
		chatRequest.Temperature = openai.Float(*request.Temperature)
	}
	if request.TopP != nil {
		chatRequest.TopP = openai.Float(*request.TopP)
	}
	if len(request.Stop) > 0 {
		// Use the first stop string for simplicity.
		chatRequest.Stop = openai.ChatCompletionNewParamsStopUnion{
			OfString: openai.String(request.Stop[0]),
		}
	}
	if request.PresencePenalty != nil {
		chatRequest.PresencePenalty = openai.Float(*request.PresencePenalty)
	}
	if request.FrequencyPenalty != nil {
		chatRequest.FrequencyPenalty = openai.Float(*request.FrequencyPenalty)
	}
	if request.ReasoningEffort != nil {
		chatRequest.ReasoningEffort = shared.ReasoningEffort(*request.ReasoningEffort)
	}
	var opts []openaiopt.RequestOption
	if request.ThinkingEnabled != nil {
		opts = append(opts, openaiopt.WithJSONSet(model.ThinkingEnabledKey, *request.ThinkingEnabled))
	}
	if request.ThinkingTokens != nil {
		opts = append(opts, openaiopt.WithJSONSet(model.ThinkingTokensKey, *request.ThinkingTokens))
	}

	// Add extra fields to the request
	for key, value := range m.extraFields {
		opts = append(opts, openaiopt.WithJSONSet(key, value))
	}

	// Add streaming options if needed.
	if request.Stream {
		chatRequest.StreamOptions = openai.ChatCompletionStreamOptionsParam{
			IncludeUsage: openai.Bool(true),
		}
	}
	return chatRequest, opts
}

// convertMessages converts our Message format to OpenAI's format.
func (m *Model) convertMessages(messages []model.Message) []openai.ChatCompletionMessageParamUnion {
	result := make([]openai.ChatCompletionMessageParamUnion, len(messages))

	for i, msg := range messages {
		toUserMessage := func() openai.ChatCompletionMessageParamUnion {
			content, extraFields := m.convertUserMessageContent(msg)
			userMessage := &openai.ChatCompletionUserMessageParam{
				Content: content,
			}
			if m.variantConfig.skipFileTypeInContent {
				userMessage.SetExtraFields(extraFields)
			}
			return openai.ChatCompletionMessageParamUnion{
				OfUser: userMessage,
			}
		}
		switch msg.Role {
		case model.RoleSystem:
			result[i] = openai.ChatCompletionMessageParamUnion{
				OfSystem: &openai.ChatCompletionSystemMessageParam{
					Content: m.convertSystemMessageContent(msg),
				},
			}
		case model.RoleAssistant:
			result[i] = openai.ChatCompletionMessageParamUnion{
				OfAssistant: &openai.ChatCompletionAssistantMessageParam{
					Content:   m.convertAssistantMessageContent(msg),
					ToolCalls: m.convertToolCalls(msg.ToolCalls),
				},
			}
		case model.RoleTool:
			result[i] = openai.ChatCompletionMessageParamUnion{
				OfTool: &openai.ChatCompletionToolMessageParam{
					Content: openai.ChatCompletionToolMessageParamContentUnion{
						OfString: openai.String(msg.Content),
					},
					ToolCallID: msg.ToolID,
				},
			}
		case model.RoleUser:
			result[i] = toUserMessage()
		default: // Default to user message if role is unknown.
			result[i] = toUserMessage()
		}
	}

	return result
}

// convertSystemMessageContent converts message content to system message content union.
func (m *Model) convertSystemMessageContent(msg model.Message) openai.ChatCompletionSystemMessageParamContentUnion {
	if len(msg.ContentParts) == 0 && msg.Content != "" {
		return openai.ChatCompletionSystemMessageParamContentUnion{
			OfString: openai.String(msg.Content),
		}
	}
	// Convert content parts to OpenAI content parts.
	var contentParts []openai.ChatCompletionContentPartTextParam
	if msg.Content != "" {
		contentParts = append(contentParts, openai.ChatCompletionContentPartTextParam{
			Text: msg.Content,
		})
	}
	for _, part := range msg.ContentParts {
		if part.Type == model.ContentTypeText && part.Text != nil {
			contentParts = append(contentParts, openai.ChatCompletionContentPartTextParam{
				Text: *part.Text,
			})
		}
	}
	return openai.ChatCompletionSystemMessageParamContentUnion{
		OfArrayOfContentParts: contentParts,
	}
}

// convertUserMessageContent converts message content to user message content union.
func (m *Model) convertUserMessageContent(
	msg model.Message,
) (openai.ChatCompletionUserMessageParamContentUnion, map[string]any) {
	// If there are no content parts and Content is not empty, return as string.
	if len(msg.ContentParts) == 0 && msg.Content != "" {
		return openai.ChatCompletionUserMessageParamContentUnion{
			OfString: openai.String(msg.Content),
		}, nil
	}
	var (
		contentParts []openai.ChatCompletionContentPartUnionParam
		extraFields  = make(map[string]any)
	)
	// Add Content as a text part if present.
	if msg.Content != "" {
		contentParts = append(
			contentParts,
			openai.ChatCompletionContentPartUnionParam{
				OfText: &openai.ChatCompletionContentPartTextParam{
					Text: msg.Content,
				},
			},
		)
	}
	for _, part := range msg.ContentParts {
		contentPart := m.convertContentPart(part)
		if contentPart == nil {
			continue
		}
		// Handle file content parts based on variant configuration.
		if part.Type == model.ContentTypeFile && m.variantConfig.skipFileTypeInContent {
			const fileIDsKey = "file_ids"
			// Collect file IDs in extraFields under "file_ids".
			fileIDs, ok := extraFields[fileIDsKey].([]string)
			if !ok {
				fileIDs = []string{}
			}
			fileIDs = append(fileIDs, part.File.FileID)
			extraFields[fileIDsKey] = fileIDs
			continue
		}
		// For non-file or non-skipped file types, add to contentParts.
		contentParts = append(contentParts, *contentPart)
	}
	return openai.ChatCompletionUserMessageParamContentUnion{
		OfArrayOfContentParts: contentParts,
	}, extraFields
}

// convertAssistantMessageContent converts message content to assistant message content union.
func (m *Model) convertAssistantMessageContent(
	msg model.Message,
) openai.ChatCompletionAssistantMessageParamContentUnion {
	if len(msg.ContentParts) == 0 && msg.Content != "" {
		return openai.ChatCompletionAssistantMessageParamContentUnion{
			OfString: openai.String(msg.Content),
		}
	}
	// Convert content parts to OpenAI content parts.
	var contentParts []openai.ChatCompletionAssistantMessageParamContentArrayOfContentPartUnion
	if msg.Content != "" {
		contentParts = append(contentParts, openai.ChatCompletionAssistantMessageParamContentArrayOfContentPartUnion{
			OfText: &openai.ChatCompletionContentPartTextParam{
				Text: msg.Content,
			},
		})
	}
	for _, part := range msg.ContentParts {
		if part.Type == model.ContentTypeText && part.Text != nil {
			contentParts = append(contentParts,
				openai.ChatCompletionAssistantMessageParamContentArrayOfContentPartUnion{
					OfText: &openai.ChatCompletionContentPartTextParam{
						Text: *part.Text,
					},
				})
		}
	}
	return openai.ChatCompletionAssistantMessageParamContentUnion{
		OfArrayOfContentParts: contentParts,
	}
}

// convertContentPart converts a single content part to OpenAI format.
func (m *Model) convertContentPart(part model.ContentPart) *openai.ChatCompletionContentPartUnionParam {
	switch part.Type {
	case model.ContentTypeText:
		if part.Text != nil {
			return &openai.ChatCompletionContentPartUnionParam{
				OfText: &openai.ChatCompletionContentPartTextParam{
					Text: *part.Text,
				},
			}
		}
	case model.ContentTypeImage:
		if part.Image != nil {
			return &openai.ChatCompletionContentPartUnionParam{
				OfImageURL: &openai.ChatCompletionContentPartImageParam{
					ImageURL: openai.ChatCompletionContentPartImageImageURLParam{
						// The URL from openai-go can be used either as a URL or as a base64-encoded string.
						URL:    imageToURLOrBase64(part.Image),
						Detail: part.Image.Detail,
					},
				},
			}
		}
	case model.ContentTypeAudio:
		if part.Audio != nil {
			return &openai.ChatCompletionContentPartUnionParam{
				OfInputAudio: &openai.ChatCompletionContentPartInputAudioParam{
					InputAudio: openai.ChatCompletionContentPartInputAudioInputAudioParam{
						Data:   audioToBase64(part.Audio),
						Format: part.Audio.Format,
					},
				},
			}
		}
	case model.ContentTypeFile:
		if part.File != nil {
			return &openai.ChatCompletionContentPartUnionParam{
				OfFile: &openai.ChatCompletionContentPartFileParam{
					File: fileToParams(part.File),
				},
			}
		}
	}
	return nil
}

func imageToURLOrBase64(image *model.Image) string {
	if image.URL != "" {
		return image.URL
	}
	return "data:image/" + image.Format + ";base64," + base64.StdEncoding.EncodeToString(image.Data)
}

func fileToParams(file *model.File) openai.ChatCompletionContentPartFileFileParam {
	if file.FileID != "" {
		return openai.ChatCompletionContentPartFileFileParam{
			FileID: openai.String(file.FileID),
		}
	}
	return openai.ChatCompletionContentPartFileFileParam{
		FileData: openai.String("data:" + file.MimeType + ";base64," + base64.StdEncoding.EncodeToString(file.Data)),
		Filename: openai.String(file.Name),
	}
}

func audioToBase64(audio *model.Audio) string {
	return "data:" + audio.Format + ";base64," + base64.StdEncoding.EncodeToString(audio.Data)
}

func (m *Model) convertToolCalls(toolCalls []model.ToolCall) []openai.ChatCompletionMessageToolCallParam {
	var result []openai.ChatCompletionMessageToolCallParam
	for _, toolCall := range toolCalls {
		result = append(result, openai.ChatCompletionMessageToolCallParam{
			ID: toolCall.ID,
			Function: openai.ChatCompletionMessageToolCallFunctionParam{
				Name:      toolCall.Function.Name,
				Arguments: string(toolCall.Function.Arguments),
			},
		})
	}
	return result
}

func (m *Model) convertTools(tools map[string]tool.Tool) []openai.ChatCompletionToolParam {
	var result []openai.ChatCompletionToolParam
	for _, tool := range tools {
		declaration := tool.Declaration()
		// Convert the InputSchema to JSON to correctly map to OpenAI's expected format
		schemaBytes, err := json.Marshal(declaration.InputSchema)
		if err != nil {
			log.Errorf("failed to marshal tool schema for %s: %v", declaration.Name, err)
			continue
		}
		var parameters shared.FunctionParameters
		if err := json.Unmarshal(schemaBytes, &parameters); err != nil {
			log.Errorf("failed to unmarshal tool schema for %s: %v", declaration.Name, err)
			continue
		}
		result = append(result, openai.ChatCompletionToolParam{
			Function: openai.FunctionDefinitionParam{
				Name:        declaration.Name,
				Description: openai.String(declaration.Description),
				Parameters:  parameters,
			},
		})
	}
	return result
}

// handleStreamingResponse handles streaming chat completion responses.
func (m *Model) handleStreamingResponse(
	ctx context.Context,
	chatRequest openai.ChatCompletionNewParams,
	responseChan chan<- *model.Response,
	opts ...openaiopt.RequestOption,
) {
	stream := m.client.Chat.Completions.NewStreaming(
		ctx, chatRequest, opts...)
	defer stream.Close()

	acc := openai.ChatCompletionAccumulator{}
	// Track ID -> Index mapping.
	idToIndexMap := make(map[string]int)
	// Aggregate reasoning deltas for final message fallback (some providers don't retain it in accumulator).
	var reasoningBuf bytes.Buffer

	for stream.Next() {
		chunk := stream.Current()

		// Skip empty chunks.
		if m.shouldSkipEmptyChunk(chunk) {
			continue
		}

		// Track ID -> Index mapping when ID is present (first chunk of each tool call).
		m.updateToolCallIndexMapping(chunk, idToIndexMap)

		// Always accumulate for correctness (tool call deltas are assembled later),
		// but skip chunks with reasoning content that would cause the SDK accumulator to panic.
		if len(chunk.Choices) > 0 && !m.hasReasoningContent(chunk.Choices[0].Delta) {
			acc.AddChunk(chunk)
		}

		// Aggregate reasoning delta (if any) for final response fallback.
		if len(chunk.Choices) > 0 {
			if reasoningContent := extractReasoningContent(chunk.Choices[0].Delta.JSON.ExtraFields); reasoningContent != "" {
				reasoningBuf.WriteString(reasoningContent)
			}
		}

		// Suppress chunks that carry no meaningful visible delta (including
		// tool_call deltas, which we'll surface only in the final response).
		// Note: reasoning content chunks are not suppressed even if they have no other content.
		if m.shouldSuppressChunk(chunk) {
			if len(chunk.Choices) == 0 || !m.hasReasoningContent(chunk.Choices[0].Delta) {
				continue
			}
		}

		if m.chatChunkCallback != nil {
			m.chatChunkCallback(ctx, &chatRequest, &chunk)
		}

		response := m.createPartialResponse(chunk)

		select {
		case responseChan <- response:
		case <-ctx.Done():
			return
		}
	}

	// Send final response with usage information if available.
	m.sendFinalResponse(ctx, stream, acc, idToIndexMap, reasoningBuf.String(), responseChan)

	// Call the stream complete callback after final response is sent
	if m.chatStreamCompleteCallback != nil {
		var callbackAcc *openai.ChatCompletionAccumulator
		if stream.Err() == nil {
			callbackAcc = &acc
		}
		m.chatStreamCompleteCallback(ctx, &chatRequest, callbackAcc, stream.Err())
	}
}

// updateToolCallIndexMapping updates the tool call index mapping.
func (m *Model) updateToolCallIndexMapping(chunk openai.ChatCompletionChunk, idToIndexMap map[string]int) {
	if len(chunk.Choices) > 0 && len(chunk.Choices[0].Delta.ToolCalls) > 0 {
		toolCall := chunk.Choices[0].Delta.ToolCalls[0]
		index := int(toolCall.Index)
		if toolCall.ID != "" {
			idToIndexMap[toolCall.ID] = index
		}
	}
}

// shouldSuppressChunk returns true when the chunk contains no meaningful delta
// (no content, no refusal, no non-empty tool calls, and no finish reason).
// This filters out completely empty streaming events that cause noisy logs.
func (m *Model) shouldSuppressChunk(chunk openai.ChatCompletionChunk) bool {
	if len(chunk.Choices) == 0 {
		return true
	}
	choice := chunk.Choices[0]
	delta := choice.Delta

	// Any meaningful payload disables suppression.
	if delta.Content != "" {
		return false
	}

	// Check for reasoning content - if present, don't suppress.
	if m.hasReasoningContent(delta) {
		return false
	}

	// If this chunk is a tool_calls delta, suppress emission. We'll only expose
	// tool calls in the final aggregated response to avoid noisy blank chunks.
	if delta.JSON.ToolCalls.Valid() {
		return true
	}
	if choice.FinishReason != "" {
		return false
	}
	return true
}

// shouldSkipEmptyChunk returns true when the chunk contains no meaningful delta.
// This is a defensive check against malformed responses from certain providers
// that may return chunks with valid JSON fields but empty actual content.
//
// The order of checks matters:
// 1. Check reasoning content first - if present, don't skip
// 2. Check content - if valid, don't skip (even if empty string)
// 3. Check refusal - if valid, don't skip
// 4. Check toolcalls - if valid but array is empty, skip (defensive against panic)
// 5. Otherwise, skip
func (m *Model) shouldSkipEmptyChunk(chunk openai.ChatCompletionChunk) bool {
	// No choices available, don't skip (let it be processed normally).
	if len(chunk.Choices) == 0 {
		return false
	}

	// Extract delta for inspection.
	delta := chunk.Choices[0].Delta

	// Reasoning content is meaningful even if other fields are empty.
	if m.hasReasoningContent(delta) {
		return false
	}

	// Content or refusal indicates meaningful output.
	if delta.JSON.Content.Valid() || delta.JSON.Refusal.Valid() {
		return false
	}

	// Tool calls are only meaningful when the array is non-empty.
	if delta.JSON.ToolCalls.Valid() {
		return len(delta.ToolCalls) == 0
	}

	// Otherwise there is no meaningful delta, skip the chunk.
	return true
}

// hasReasoningContent checks if the delta contains reasoning content.
func (m *Model) hasReasoningContent(delta openai.ChatCompletionChunkChoiceDelta) bool {
	return extractReasoningContent(delta.JSON.ExtraFields) != ""
}

// extractReasoningContent extracts reasoning content from ExtraFields.
// The extraFields parameter should be a map with values that have a Raw() method.
func extractReasoningContent(extraFields map[string]respjson.Field) string {
	if extraFields == nil {
		return ""
	}
	reasoningField, ok := extraFields[model.ReasoningContentKey]
	if !ok {
		return ""
	}
	reasoningStr, err := strconv.Unquote(reasoningField.Raw())
	if err == nil {
		return reasoningStr
	}
	return ""
}

// createPartialResponse creates a partial response from a chunk.
func (m *Model) createPartialResponse(chunk openai.ChatCompletionChunk) *model.Response {
	response := &model.Response{
		ID: chunk.ID,
		// Normalize object for chunks; upstream may emit empty object for toolcall deltas.
		Object: func() string {
			if chunk.Object != "" {
				return string(chunk.Object)
			}
			return model.ObjectTypeChatCompletionChunk
		}(),
		Created:   chunk.Created,
		Model:     chunk.Model,
		Timestamp: time.Now(),
		Done:      false,
		IsPartial: true,
	}

	// Convert choices for partial responses (content streaming).
	if len(chunk.Choices) > 0 {
		if response.Choices == nil {
			response.Choices = make([]model.Choice, 1)
		}

		reasoningContent := extractReasoningContent(chunk.Choices[0].Delta.JSON.ExtraFields)

		response.Choices[0].Delta = model.Message{
			Role:             model.RoleAssistant,
			Content:          chunk.Choices[0].Delta.Content,
			ReasoningContent: reasoningContent,
		}

		// Handle finish reason - FinishReason is a plain string.
		if chunk.Choices[0].FinishReason != "" {
			finishReason := chunk.Choices[0].FinishReason
			response.Choices[0].FinishReason = &finishReason
		}
	}

	return response
}

// sendFinalResponse sends the final response with accumulated data.
func (m *Model) sendFinalResponse(
	ctx context.Context,
	stream *ssestream.Stream[openai.ChatCompletionChunk],
	acc openai.ChatCompletionAccumulator,
	idToIndexMap map[string]int,
	aggregatedReasoning string,
	responseChan chan<- *model.Response,
) {
	if stream.Err() == nil {
		// Check accumulated tool calls (batch processing after streaming is complete).
		var hasToolCall bool
		var accumulatedToolCalls []model.ToolCall

		if len(acc.Choices) > 0 && len(acc.Choices[0].Message.ToolCalls) > 0 {
			hasToolCall = true
			accumulatedToolCalls = m.processAccumulatedToolCalls(acc, idToIndexMap)
		}

		// If accumulator is empty but we have aggregated reasoning, create a response with it.
		if len(acc.Choices) == 0 && aggregatedReasoning != "" {
			finalResponse := &model.Response{
				Object:    model.ObjectTypeChatCompletion,
				ID:        acc.ID,
				Created:   acc.Created,
				Model:     acc.Model,
				Timestamp: time.Now(),
				Done:      true,
				IsPartial: false,
				Choices: []model.Choice{
					{
						Index: 0,
						Message: model.Message{
							Role:             model.RoleAssistant,
							ReasoningContent: aggregatedReasoning,
						},
					},
				},
			}
			select {
			case responseChan <- finalResponse:
			case <-ctx.Done():
			}
			return
		}

		finalResponse := m.createFinalResponse(acc, hasToolCall, accumulatedToolCalls, aggregatedReasoning)

		select {
		case responseChan <- finalResponse:
		case <-ctx.Done():
		}
	} else {
		// Send error response.
		errorResponse := &model.Response{
			Error: &model.ResponseError{
				Message: stream.Err().Error(),
				Type:    model.ErrorTypeStreamError,
			},
			Timestamp: time.Now(),
			Done:      true,
		}

		select {
		case responseChan <- errorResponse:
		case <-ctx.Done():
		}
	}
}

// processAccumulatedToolCalls processes accumulated tool calls.
func (m *Model) processAccumulatedToolCalls(
	acc openai.ChatCompletionAccumulator,
	idToIndexMap map[string]int,
) []model.ToolCall {
	accumulatedToolCalls := make([]model.ToolCall, 0, len(acc.Choices[0].Message.ToolCalls))

	for i, toolCall := range acc.Choices[0].Message.ToolCalls {
		// if openai return function tool call start with index 1 or more
		// ChatCompletionAccumulator will return empty tool call for index like 0, skip it.
		if toolCall.Function.Name == "" && toolCall.ID == "" {
			continue
		}

		// Use the original index from ID->Index mapping if available, otherwise use loop index.
		originalIndex := i
		if toolCall.ID != "" {
			if mappedIndex, exists := idToIndexMap[toolCall.ID]; exists {
				originalIndex = mappedIndex
			}
		}

		// Some providers (e.g., gpt-5-nano) may omit the tool_call ID.
		// Synthesize a stable ID from the index to ensure proper pairing.
		synthesizedID := toolCall.ID
		if synthesizedID == "" {
			synthesizedID = fmt.Sprintf("auto_call_%d", originalIndex)
		}

		accumulatedToolCalls = append(accumulatedToolCalls, model.ToolCall{
			Index: func() *int { idx := originalIndex; return &idx }(),
			ID:    synthesizedID,
			Type:  functionToolType, // OpenAI supports function tools for now.
			Function: model.FunctionDefinitionParam{
				Name:      toolCall.Function.Name,
				Arguments: []byte(toolCall.Function.Arguments),
			},
		})
	}

	return accumulatedToolCalls
}

// createFinalResponse creates the final response with accumulated data.
func (m *Model) createFinalResponse(
	acc openai.ChatCompletionAccumulator,
	hasToolCall bool,
	accumulatedToolCalls []model.ToolCall,
	aggregatedReasoning string,
) *model.Response {
	finalResponse := &model.Response{
		Object:  model.ObjectTypeChatCompletion,
		ID:      acc.ID,
		Created: acc.Created,
		Model:   acc.Model,
		Choices: make([]model.Choice, len(acc.Choices)),
		Usage: &model.Usage{
			PromptTokens:     int(acc.Usage.PromptTokens),
			CompletionTokens: int(acc.Usage.CompletionTokens),
			TotalTokens:      int(acc.Usage.TotalTokens),
			PromptTokensDetails: model.PromptTokensDetails{
				CachedTokens: int(acc.Usage.PromptTokensDetails.CachedTokens),
			},
		},
		Timestamp: time.Now(),
		Done:      !hasToolCall,
		IsPartial: false,
	}

	for i, choice := range acc.Choices {
		// Extract reasoning content from the accumulated message if available.
		reasoningContent := extractReasoningContent(choice.Message.JSON.ExtraFields)
		// Fallback to aggregated streaming deltas if accumulator didn't retain reasoning.
		if reasoningContent == "" && i == 0 && aggregatedReasoning != "" {
			reasoningContent = aggregatedReasoning
		}

		finalResponse.Choices[i] = model.Choice{
			Index: int(choice.Index),
			Message: model.Message{
				Role:             model.RoleAssistant,
				Content:          choice.Message.Content,
				ReasoningContent: reasoningContent,
			},
		}

		// If there are tool calls, add them to the final response.
		if hasToolCall && i == 0 { // Usually only the first choice contains tool calls.
			finalResponse.Choices[i].Message.ToolCalls = accumulatedToolCalls
		}
	}

	return finalResponse
}

// handleNonStreamingResponse handles non-streaming chat completion responses.
func (m *Model) handleNonStreamingResponse(
	ctx context.Context,
	chatRequest openai.ChatCompletionNewParams,
	responseChan chan<- *model.Response,
	opts ...openaiopt.RequestOption,
) {
	chatCompletion, err := m.client.Chat.Completions.New(
		ctx, chatRequest, opts...)
	if err != nil {
		errorResponse := &model.Response{
			Error: &model.ResponseError{
				Message: err.Error(),
				Type:    model.ErrorTypeAPIError,
			},
			Timestamp: time.Now(),
			Done:      true,
		}

		select {
		case responseChan <- errorResponse:
		case <-ctx.Done():
		}
		return
	}
	if m.chatResponseCallback != nil {
		m.chatResponseCallback(ctx, &chatRequest, chatCompletion)
	}

	// Call response callback on successful completion.
	if m.chatResponseCallback != nil {
		m.chatResponseCallback(ctx, &chatRequest, chatCompletion)
	}

	response := &model.Response{
		ID:        chatCompletion.ID,
		Object:    string(chatCompletion.Object), // Convert constant to string
		Created:   chatCompletion.Created,
		Model:     chatCompletion.Model,
		Timestamp: time.Now(),
		Done:      true,
	}

	// Convert choices.
	if len(chatCompletion.Choices) > 0 {
		response.Choices = make([]model.Choice, len(chatCompletion.Choices))
		for i, choice := range chatCompletion.Choices {
			// Extract reasoning content from the message if available.
			reasoningContent := extractReasoningContent(choice.Message.JSON.ExtraFields)

			response.Choices[i] = model.Choice{
				Index: int(choice.Index),
				Message: model.Message{
					Role:             model.RoleAssistant,
					Content:          choice.Message.Content,
					ReasoningContent: reasoningContent,
				},
			}

			response.Choices[i].Message.ToolCalls = make([]model.ToolCall, len(choice.Message.ToolCalls))
			for j, toolCall := range choice.Message.ToolCalls {
				synthesizedID := toolCall.ID
				if synthesizedID == "" {
					// Synthesize ID for providers that omit it (e.g., gpt-5-nano).
					synthesizedID = fmt.Sprintf("auto_call_%d", j)
				}
				response.Choices[i].Message.ToolCalls[j] = model.ToolCall{
					ID:   synthesizedID,
					Type: string(toolCall.Type),
					Function: model.FunctionDefinitionParam{
						Name:      toolCall.Function.Name,
						Arguments: []byte(toolCall.Function.Arguments),
					},
				}
			}

			// Handle finish reason - FinishReason is a plain string.
			if choice.FinishReason != "" {
				finishReason := choice.FinishReason
				response.Choices[i].FinishReason = &finishReason
			}
		}
	}

	// Convert usage information.
	if chatCompletion.Usage.PromptTokens > 0 || chatCompletion.Usage.CompletionTokens > 0 {
		response.Usage = &model.Usage{
			PromptTokens:     int(chatCompletion.Usage.PromptTokens),
			CompletionTokens: int(chatCompletion.Usage.CompletionTokens),
			TotalTokens:      int(chatCompletion.Usage.TotalTokens),
			PromptTokensDetails: model.PromptTokensDetails{
				CachedTokens: int(chatCompletion.Usage.PromptTokensDetails.CachedTokens),
			},
		}
	}

	// Set system fingerprint if available.
	if chatCompletion.SystemFingerprint != "" {
		response.SystemFingerprint = &chatCompletion.SystemFingerprint
	}

	select {
	case responseChan <- response:
	case <-ctx.Done():
	}
}

// FileOptions is the options for file operations.
type FileOptions struct {
	// Path for file operations (default: /openapi/v1/files).
	Path string
	// Purpose for file upload (default: openai.FilePurposeUserData).
	Purpose openai.FilePurpose
	// Method for HTTP request (default: based on operation).
	Method string
	// Body for HTTP request (default: auto-generated based on operation).
	Body []byte
	// BaseURL override for this file request.
	BaseURL string
}

// FileOption is the option for file operations.
type FileOption func(*FileOptions)

// WithPath is the option for setting the file operation path.
func WithPath(path string) FileOption {
	return func(options *FileOptions) {
		options.Path = path
	}
}

// WithPurpose is the option for setting the file upload purpose.
func WithPurpose(purpose openai.FilePurpose) FileOption {
	return func(options *FileOptions) {
		options.Purpose = purpose
	}
}

// WithMethod is the option for setting the HTTP method.
func WithMethod(method string) FileOption {
	return func(options *FileOptions) {
		options.Method = method
	}
}

// WithBody is the option for setting the HTTP request body.
func WithBody(body []byte) FileOption {
	return func(options *FileOptions) {
		options.Body = body
	}
}

// WithFileBaseURL sets a per-request base URL override for file operations.
func WithFileBaseURL(url string) FileOption {
	return func(options *FileOptions) {
		options.BaseURL = url
	}
}

// UploadFile uploads a file to OpenAI and returns the file ID.
// The file can then be referenced in messages using AddFileID().
func (m *Model) UploadFile(ctx context.Context, filePath string, opts ...FileOption) (string, error) {
	fileOpts := &FileOptions{
		Path:    m.variantConfig.fileUploadPath,
		Purpose: m.variantConfig.filePurpose,
	}
	for _, opt := range opts {
		opt(fileOpts)
	}

	// Open the file.
	file, err := os.Open(filePath)
	if err != nil {
		return "", fmt.Errorf("failed to open file: %w", err)
	}
	defer file.Close()

	// Create middleware to construct multipart form data request.
	middlewareOpt := openaiopt.WithMiddleware(
		func(r *http.Request, next openaiopt.MiddlewareNext) (*http.Response, error) {
			// Set the correct path.
			if fileOpts.Path != "" {
				r.URL.Path = fileOpts.Path
			}

			// Set custom HTTP method if specified.
			if fileOpts.Method != "" {
				r.Method = fileOpts.Method
			}

			// Use custom body if specified, otherwise create multipart form data.
			if fileOpts.Body != nil {
				r.Body = io.NopCloser(bytes.NewReader(fileOpts.Body))
				r.ContentLength = int64(len(fileOpts.Body))
			} else if m.variantConfig.fileUploadRequestConvertor != nil {
				r, err = m.variantConfig.fileUploadRequestConvertor(r, file, fileOpts)
				if err != nil {
					return nil, fmt.Errorf("failed to convert request: %w", err)
				}
			}
			// Continue with the modified request.
			return next(r)
		})

	// Create empty file params since we're handling the file in middleware.
	fileParams := openai.FileNewParams{
		File:    file,
		Purpose: fileOpts.Purpose,
	}

	// Upload the file.
	if fileOpts.BaseURL != "" {
		fileObj, err := m.client.Files.New(ctx, fileParams, middlewareOpt, openaiopt.WithBaseURL(fileOpts.BaseURL))
		if err != nil {
			return "", fmt.Errorf("failed to upload file: %w", err)
		}
		return fileObj.ID, nil
	}
	fileObj, err := m.client.Files.New(ctx, fileParams, middlewareOpt)
	if err != nil {
		return "", fmt.Errorf("failed to upload file: %w", err)
	}
	return fileObj.ID, nil
}

// UploadFileData uploads file data to OpenAI and returns the file ID.
// This is useful when you have file data in memory rather than a file path.
func (m *Model) UploadFileData(
	ctx context.Context,
	filename string,
	data []byte,
	opts ...FileOption,
) (string, error) {
	// Apply default options based on variant.
	fileOpts := &FileOptions{
		Path:    m.variantConfig.fileUploadPath,
		Purpose: m.variantConfig.filePurpose,
	}
	for _, opt := range opts {
		opt(fileOpts)
	}

	// Create file upload parameters with data reader.
	fileParams := openai.FileNewParams{
		File: nil, // Set to nil to avoid duplicate multipart form construction by SDK.
		// The middleware will handle all request body construction to ensure proper
		// filename preservation and field ordering required by Venus platform.
		Purpose: fileOpts.Purpose,
	}

	// Create middleware to handle custom options.
	middlewareOpt := openaiopt.WithMiddleware(
		func(r *http.Request, next openaiopt.MiddlewareNext) (*http.Response, error) {
			// Set the correct path.
			if fileOpts.Path != "" {
				r.URL.Path = fileOpts.Path
			}
			// Set custom HTTP method if specified.
			if fileOpts.Method != "" {
				r.Method = fileOpts.Method
			}
			// Use custom body if specified.
			if fileOpts.Body != nil {
				r.Body = io.NopCloser(bytes.NewReader(fileOpts.Body))
				r.ContentLength = int64(len(fileOpts.Body))
			} else {
				// Build multipart form to ensure filename suffix is preserved.
				buf := &bytes.Buffer{}
				w := multipart.NewWriter(buf)
				// purpose.
				if err := w.WriteField("purpose", string(fileOpts.Purpose)); err != nil {
					return nil, fmt.Errorf("failed to write purpose field: %w", err)
				}
				// file.
				part, err := w.CreateFormFile("file", filename)
				if err != nil {
					return nil, fmt.Errorf("failed to create form file: %w", err)
				}
				if _, err := part.Write(data); err != nil {
					return nil, fmt.Errorf("failed to write file data: %w", err)
				}
				if err := w.Close(); err != nil {
					return nil, fmt.Errorf("failed to close multipart writer: %w", err)
				}
				r.Body = io.NopCloser(buf)
				r.Header.Set("Content-Type", w.FormDataContentType())
				r.ContentLength = int64(buf.Len())
			}
			return next(r)
		})

	// Upload the file.
	if fileOpts.BaseURL != "" {
		fileObj, err := m.client.Files.New(ctx, fileParams, middlewareOpt, openaiopt.WithBaseURL(fileOpts.BaseURL))
		if err != nil {
			return "", fmt.Errorf("failed to upload file data: %w", err)
		}
		return fileObj.ID, nil
	}
	fileObj, err := m.client.Files.New(ctx, fileParams, middlewareOpt)
	if err != nil {
		return "", fmt.Errorf("failed to upload file data: %w", err)
	}
	return fileObj.ID, nil
}

// DeleteFile deletes a file from OpenAI.
func (m *Model) DeleteFile(ctx context.Context, fileID string, opts ...FileOption) error {
	fileOpts := &FileOptions{
		Path:   m.variantConfig.fileDeletionPath,
		Method: m.variantConfig.fileDeletionMethod,
	}
	for _, opt := range opts {
		opt(fileOpts)
	}
	fileOpts.Body = m.variantConfig.fileDeletionBodyConvertor(fileOpts.Body, fileID)
	// Create middleware to handle custom options.
	middlewareOpt := openaiopt.WithMiddleware(
		func(r *http.Request, next openaiopt.MiddlewareNext) (*http.Response, error) {
			if fileOpts.Path != "" {
				r.URL.Path = fileOpts.Path
			}
			// Set custom HTTP method if specified.
			if fileOpts.Method != "" {
				r.Method = fileOpts.Method
			}
			// Use custom body if specified.
			if fileOpts.Body != nil {
				r.Body = io.NopCloser(bytes.NewReader(fileOpts.Body))
				r.ContentLength = int64(len(fileOpts.Body))
			}
			return next(r)
		})

	_, err := m.client.Files.Delete(ctx, fileID, middlewareOpt)
	if err != nil {
		return fmt.Errorf("failed to delete file: %w", err)
	}
	return nil
}

// GetFile retrieves file information from OpenAI.
func (m *Model) GetFile(
	ctx context.Context,
	fileID string,
	opts ...FileOption,
) (*openai.FileObject, error) {
	fileOpts := &FileOptions{
		Path: m.variantConfig.fileUploadPath,
	}
	for _, opt := range opts {
		opt(fileOpts)
	}
	// Create middleware to handle custom options.
	middlewareOpt := openaiopt.WithMiddleware(
		func(r *http.Request, next openaiopt.MiddlewareNext) (*http.Response, error) {
			// Set the correct path.
			if fileOpts.Path != "" {
				r.URL.Path = fileOpts.Path
			}
			// Set custom HTTP method if specified.
			if fileOpts.Method != "" {
				r.Method = fileOpts.Method
			}
			// Use custom body if specified.
			if fileOpts.Body != nil {
				r.Body = io.NopCloser(bytes.NewReader(fileOpts.Body))
				r.ContentLength = int64(len(fileOpts.Body))
			}
			return next(r)
		})
	fileObj, err := m.client.Files.Get(ctx, fileID, middlewareOpt)
	if err != nil {
		return nil, fmt.Errorf("failed to get file: %w", err)
	}
	return fileObj, nil
}<|MERGE_RESOLUTION|>--- conflicted
+++ resolved
@@ -45,20 +45,9 @@
 	defaultBatchCompletionWindow = "24h"
 	// defaultBatchEndpoint is the default batch endpoint.
 	defaultBatchEndpoint = openai.BatchNewParamsEndpointV1ChatCompletions
-<<<<<<< HEAD
-=======
-	// Default budget constants for token tailoring.
-	defaultProtocolOverheadTokens = 512  // Protocol overhead tokens for request/response formatting.
-	defaultReserveOutputTokens    = 2048 // Reserved tokens for output generation (~1-2% of typical context window).
-	defaultInputTokensFloor       = 1024 // Minimum input tokens to ensure reasonable processing.
-	defaultOutputTokensFloor      = 256  // Minimum output tokens to ensure meaningful response.
-	defaultSafetyMarginRatio      = 0.10 // Safety margin ratio (10%) to account for token counting inaccuracies.
-	defaultMaxInputTokensRatio    = 0.65 // Maximum input tokens ratio (65%) of context window for stability.
-
 	//nolint:gosec
 	deepSeekAPIKeyName     string = "DEEPSEEK_API_KEY"
 	defaultDeepSeekBaseURL string = "https://api.deepseek.com"
->>>>>>> 8490543e
 )
 
 // Variant represents different model variants with specific behaviors.
