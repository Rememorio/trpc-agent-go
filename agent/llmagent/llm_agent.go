--- conflicted
+++ resolved
@@ -507,7 +507,6 @@
 
 // LLMAgent is an agent that uses an LLM to generate responses.
 type LLMAgent struct {
-<<<<<<< HEAD
 	name                     string
 	mu                       sync.RWMutex
 	model                    model.Model
@@ -517,7 +516,8 @@
 	systemPrompt             string
 	genConfig                model.GenerationConfig
 	flow                     flow.Flow
-	tools                    []tool.Tool // Tools supported by the agent
+	tools                    []tool.Tool     // All tools (user tools + framework tools)
+	userToolNames            map[string]bool // Names of tools explicitly registered by user via WithTools and WithToolSets
 	codeExecutor             codeexecutor.CodeExecutor
 	planner                  planner.Planner
 	subAgents                []agent.Agent // Sub-agents that can be delegated to
@@ -528,28 +528,6 @@
 	inputSchema              map[string]any // JSON schema for input validation
 	structuredOutput         *model.StructuredOutput
 	structuredOutputType     reflect.Type
-=======
-	name                 string
-	mu                   sync.RWMutex
-	model                model.Model
-	models               map[string]model.Model // Registered models for switching
-	description          string
-	instruction          string
-	systemPrompt         string
-	genConfig            model.GenerationConfig
-	flow                 flow.Flow
-	tools                []tool.Tool     // All tools (user tools + framework tools)
-	userToolNames        map[string]bool // Names of tools explicitly registered by user via WithTools and WithToolSets
-	codeExecutor         codeexecutor.CodeExecutor
-	planner              planner.Planner
-	subAgents            []agent.Agent // Sub-agents that can be delegated to
-	agentCallbacks       *agent.Callbacks
-	outputKey            string         // Key to store output in session state
-	outputSchema         map[string]any // JSON schema for output validation
-	inputSchema          map[string]any // JSON schema for input validation
-	structuredOutput     *model.StructuredOutput
-	structuredOutputType reflect.Type
->>>>>>> 8490543e
 }
 
 // New creates a new LLMAgent with the given options.
@@ -589,7 +567,6 @@
 
 	// Construct the agent first so request processors can access dynamic getters.
 	a := &LLMAgent{
-<<<<<<< HEAD
 		name:                     name,
 		model:                    initialModel,
 		models:                   models,
@@ -599,6 +576,7 @@
 		genConfig:                options.GenerationConfig,
 		codeExecutor:             options.codeExecutor,
 		tools:                    tools,
+		userToolNames:            userToolNames,
 		planner:                  options.Planner,
 		subAgents:                options.SubAgents,
 		agentCallbacks:           options.AgentCallbacks,
@@ -608,26 +586,6 @@
 		inputSchema:              options.InputSchema,
 		structuredOutput:         options.StructuredOutput,
 		structuredOutputType:     options.StructuredOutputType,
-=======
-		name:                 name,
-		model:                initialModel,
-		models:               models,
-		description:          options.Description,
-		instruction:          options.Instruction,
-		systemPrompt:         options.GlobalInstruction,
-		genConfig:            options.GenerationConfig,
-		codeExecutor:         options.codeExecutor,
-		tools:                tools,
-		userToolNames:        userToolNames,
-		planner:              options.Planner,
-		subAgents:            options.SubAgents,
-		agentCallbacks:       options.AgentCallbacks,
-		outputKey:            options.OutputKey,
-		outputSchema:         options.OutputSchema,
-		inputSchema:          options.InputSchema,
-		structuredOutput:     options.StructuredOutput,
-		structuredOutputType: options.StructuredOutputType,
->>>>>>> 8490543e
 	}
 
 	// Prepare request processors in the correct order, wiring dynamic getters.
