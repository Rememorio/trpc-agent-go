--- conflicted
+++ resolved
@@ -618,22 +618,6 @@
 	return result, err
 }
 
-<<<<<<< HEAD
-// applyTokenTailoring performs best-effort tailoring and returns possibly-updated messages.
-func (r *llmRunner) applyTokenTailoring(ctx context.Context, messages []model.Message) []model.Message {
-	if r.tokenCounter == nil || r.tailoringStrategy == nil || r.maxTokens <= 0 {
-		return messages
-	}
-	if len(messages) == 0 {
-		return messages
-	}
-	tailored, err := r.tailoringStrategy.TailorMessages(ctx, messages, r.maxTokens)
-	if err != nil {
-		log.Warn("token tailoring failed", err)
-		return messages
-	}
-	return tailored
-=======
 // processInstruction resolves placeholder variables in the instruction using
 // the session state present in the graph state (if any). It supports keys like
 // {user:...}, {app:...}, and optional suffix {?} consistent with llmagent.
@@ -653,7 +637,22 @@
 		}
 	}
 	return instr
->>>>>>> 7cff2bbe
+}
+
+// applyTokenTailoring performs best-effort tailoring and returns possibly-updated messages.
+func (r *llmRunner) applyTokenTailoring(ctx context.Context, messages []model.Message) []model.Message {
+	if r.tokenCounter == nil || r.tailoringStrategy == nil || r.maxTokens <= 0 {
+		return messages
+	}
+	if len(messages) == 0 {
+		return messages
+	}
+	tailored, err := r.tailoringStrategy.TailorMessages(ctx, messages, r.maxTokens)
+	if err != nil {
+		log.Warn("token tailoring failed", err)
+		return messages
+	}
+	return tailored
 }
 
 // extractAssistantMessage extracts the assistant message from model result.
