--- conflicted
+++ resolved
@@ -273,35 +273,7 @@
 				summaryUpdatedAt = updatedAt
 			}
 		}
-<<<<<<< HEAD
-
-		// Preload memories into system prompt if configured.
-		// PreloadMemory: 0 = disabled, -1 = all, N > 0 = most recent N.
-		if p.PreloadMemory != 0 && invocation.MemoryService != nil {
-			if memMsg := p.getPreloadMemoryMessage(ctx, invocation); memMsg != nil {
-				// Insert memory as a system message after the first system message.
-				systemMsgIndex := findSystemMessageIndex(req.Messages)
-				if systemMsgIndex >= 0 {
-					req.Messages = append(req.Messages[:systemMsgIndex+1],
-						append([]model.Message{*memMsg}, req.Messages[systemMsgIndex+1:]...)...)
-				} else {
-					req.Messages = append([]model.Message{*memMsg}, req.Messages...)
-				}
-			}
-		}
-
 		messages = p.getIncrementMessages(invocation, summaryUpdatedAt)
-=======
-		if skipHistory {
-			// When include_contents=none, only get events from current invocation
-			// to preserve tool call history within the current ReAct loop.
-			// This fixes the infinite loop issue where the agent doesn't see its
-			// own tool calls when running as an isolated subgraph.
-			messages = p.getCurrentInvocationMessages(invocation)
-		} else {
-			messages = p.getIncrementMessages(invocation, summaryUpdatedAt)
-		}
->>>>>>> ddaa8167
 		req.Messages = append(req.Messages, messages...)
 		needToAddInvocationMessage = len(messages) == 0
 	}
