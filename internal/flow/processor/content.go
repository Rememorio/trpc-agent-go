//
// Tencent is pleased to support the open source community by making trpc-agent-go available.
//
// Copyright (C) 2025 Tencent.  All rights reserved.
//
// trpc-agent-go is licensed under the Apache License Version 2.0.
//
//

// Package processor provides content processing logic for agent requests.
// It includes utilities for including, filtering, and rearranging session
// events for LLM requests, as well as helpers for function call/response
// event handling.
package processor

import (
	"context"
	"fmt"
	"strings"
	"time"

	"trpc.group/trpc-go/trpc-agent-go/agent"
	"trpc.group/trpc-go/trpc-agent-go/event"
	"trpc.group/trpc-go/trpc-agent-go/graph"
	"trpc.group/trpc-go/trpc-agent-go/log"
	"trpc.group/trpc-go/trpc-agent-go/memory"
	"trpc.group/trpc-go/trpc-agent-go/model"
)

// Content inclusion options.
const (
	// BranchFilterModePrefix Prefix matching pattern
	BranchFilterModePrefix = "prefix"
	// BranchFilterModeAll include all
	BranchFilterModeAll = "all"
	// BranchFilterModeExact exact match
	BranchFilterModeExact = "exact"

	// TimelineFilterAll includes all historical message records
	// Suitable for scenarios requiring full conversation context
	TimelineFilterAll = "all"
	// TimelineFilterCurrentRequest only includes messages within the current request cycle
	// Filters out previous historical records, keeping only messages related to this request
	TimelineFilterCurrentRequest = "request"
	// TimelineFilterCurrentInvocation only includes messages within the current invocation session
	// Suitable for scenarios requiring isolation between different invocation cycles in long-running sessions
	TimelineFilterCurrentInvocation = "invocation"
)

// Reasoning content mode constants control how reasoning_content is handled in
// multi-turn conversations. This is particularly important for models like
// DeepSeek that output reasoning_content (thinking chain) alongside the final
// content.
const (
	// ReasoningContentModeKeepAll keeps all reasoning_content in history.
	// Use this for debugging or when you need to retain thinking chains.
	ReasoningContentModeKeepAll = "keep_all"

	// ReasoningContentModeDiscardPreviousTurns discards reasoning_content from
	// messages that belong to previous request turns. Messages within the current
	// request retain their reasoning_content (for tool call scenarios where the
	// model needs to reference its previous reasoning). This is the default mode
	// and recommended for DeepSeek models according to their API documentation.
	// Reference: https://api-docs.deepseek.com/guides/thinking_mode#tool-calls
	ReasoningContentModeDiscardPreviousTurns = "discard_previous_turns"

	// ReasoningContentModeDiscardAll discards all reasoning_content from history.
	// Use this for maximum bandwidth savings when reasoning history is not needed.
	ReasoningContentModeDiscardAll = "discard_all"
)

// ContentRequestProcessor implements content processing logic for agent requests.
type ContentRequestProcessor struct {
	// BranchFilterMode determines how to include content from session events.
	// Options: "prefix", "all", "exact" (default: "prefix").
	BranchFilterMode string
	// AddContextPrefix controls whether to add "For context:" prefix when converting foreign events.
	// When false, foreign agent events are passed directly without the prefix.
	AddContextPrefix bool
	// AddSessionSummary controls whether to prepend the current branch summary
	// as a system message to the request if available.
	AddSessionSummary bool
	// MaxHistoryRuns sets the maximum number of history messages when AddSessionSummary is false.
	// When 0 (default), no limit is applied.
	MaxHistoryRuns int
	// PreserveSameBranch keeps events authored within the same invocation branch in
	// their original roles instead of re-labeling them as user context. This
	// allows graph executions to retain authentic assistant/tool transcripts
	// while still enabling cross-agent contextualization when branches differ.
	PreserveSameBranch bool
	// TimelineFilterMode controls whether to append history messages to the request.
	TimelineFilterMode string
<<<<<<< HEAD
	// PreloadMemory sets the number of memories to preload into system prompt.
	// When > 0, the specified number of most recent memories are loaded.
	// When 0, no memories are preloaded (use tools instead).
	// When < 0 (default), all memories are loaded.
	PreloadMemory int
=======
	// ReasoningContentMode controls how reasoning_content is handled in multi-turn
	// conversations. Default is ReasoningContentModeDiscardPreviousTurns, which is
	// recommended for DeepSeek thinking mode.
	ReasoningContentMode string
>>>>>>> 79d51536
}

// ContentOption is a functional option for configuring the ContentRequestProcessor.
type ContentOption func(*ContentRequestProcessor)

// WithBranchFilterMode sets how to include content from session events.
func WithBranchFilterMode(mode string) ContentOption {
	return func(p *ContentRequestProcessor) {
		if mode != BranchFilterModeAll && mode != BranchFilterModeExact {
			mode = BranchFilterModePrefix
		}
		p.BranchFilterMode = mode
	}
}

// WithTimelineFilterMode sets whether to append history messages to the request.
func WithTimelineFilterMode(mode string) ContentOption {
	return func(p *ContentRequestProcessor) {
		if mode != TimelineFilterCurrentRequest && mode != TimelineFilterCurrentInvocation {
			mode = TimelineFilterAll
		}
		p.TimelineFilterMode = mode
	}
}

// WithAddContextPrefix controls whether to add "For context:" prefix when converting foreign events.
func WithAddContextPrefix(addPrefix bool) ContentOption {
	return func(p *ContentRequestProcessor) {
		p.AddContextPrefix = addPrefix
	}
}

// WithAddSessionSummary controls whether to prepend the current branch summary
// as a system message when available.
func WithAddSessionSummary(add bool) ContentOption {
	return func(p *ContentRequestProcessor) {
		p.AddSessionSummary = add
	}
}

// WithMaxHistoryRuns sets the maximum number of history messages when AddSessionSummary is false.
// When 0 (default), no limit is applied.
func WithMaxHistoryRuns(maxRuns int) ContentOption {
	return func(p *ContentRequestProcessor) {
		p.MaxHistoryRuns = maxRuns
	}
}

// WithPreserveSameBranch toggles preserving original roles for events emitted
// from the same invocation branch. When enabled, messages that originate from
// nodes in the current agent/graph execution keep their assistant/tool roles
// instead of being rewritten as user context.
func WithPreserveSameBranch(preserve bool) ContentOption {
	return func(p *ContentRequestProcessor) {
		p.PreserveSameBranch = preserve
	}
}

<<<<<<< HEAD
// WithPreloadMemory sets the number of memories to preload into system prompt.
// Set to 0 to disable preloading (use tools instead).
// Set to -1 (default) to load all memories.
// Set to N (N > 0) to load the most recent N memories.
func WithPreloadMemory(limit int) ContentOption {
	return func(p *ContentRequestProcessor) {
		p.PreloadMemory = limit
=======
// WithReasoningContentMode sets how reasoning_content is handled in multi-turn
// conversations. This is particularly important for DeepSeek models where
// reasoning_content should be discarded from previous request turns.
//
// Available modes:
//   - ReasoningContentModeDiscardPreviousTurns: Discard reasoning_content from
//     previous requests, keep for current request (default, recommended).
//   - ReasoningContentModeKeepAll: Keep all reasoning_content.
//   - ReasoningContentModeDiscardAll: Discard all reasoning_content from history.
func WithReasoningContentMode(mode string) ContentOption {
	return func(p *ContentRequestProcessor) {
		p.ReasoningContentMode = mode
>>>>>>> 79d51536
	}
}

const (
	mergedUserSeparator = "\n\n"
	contextPrefix       = "For context:"
)

// NewContentRequestProcessor creates a new content request processor.
func NewContentRequestProcessor(opts ...ContentOption) *ContentRequestProcessor {
	// preloadMemoryDefault is the default value for PreloadMemory.
	// -1 means load all memories.
	const preloadMemoryDefault = -1

	processor := &ContentRequestProcessor{
		BranchFilterMode: BranchFilterModePrefix, // Default only to include
		// filtered contents.
		AddContextPrefix: true, // Default to add context prefix.
		// Default to rewriting same-branch lineage events to user context so
		// that downstream subagents see a single consolidated user message
		// stream unless explicitly opted back into preserving roles.
		PreserveSameBranch: false,
		// Default to append history message.
		TimelineFilterMode: TimelineFilterAll,
		// Default to preload all memories.
		PreloadMemory: preloadMemoryDefault,
	}

	// Apply options.
	for _, opt := range opts {
		opt(processor)
	}

	return processor
}

// ProcessRequest implements the flow.RequestProcessor interface.
// It handles adding messages from the session events to the request.
func (p *ContentRequestProcessor) ProcessRequest(
	ctx context.Context,
	invocation *agent.Invocation,
	req *model.Request,
	ch chan<- *event.Event,
) {
	if req == nil {
		log.ErrorfContext(
			ctx,
			"Content request processor: request is nil",
		)
		return
	}

	if invocation == nil {
		return
	}

	// Honor per-invocation include_contents flag from runtime state when
	// present. This allows callers (including GraphAgent subgraphs) to
	// disable seeding session history for specific runs without changing
	// the processor configuration.
	includeMode := ""
	if invocation.RunOptions.RuntimeState != nil {
		if v, ok := invocation.RunOptions.RuntimeState[graph.CfgKeyIncludeContents]; ok {
			if s, ok2 := v.(string); ok2 {
				includeMode = strings.ToLower(s)
			}
		}
	}
	skipHistory := includeMode == "none"

	// Append per-filter messages from session events when allowed.
	needToAddInvocationMessage := true
	if !skipHistory && invocation.Session != nil {
		var messages []model.Message
		var summaryUpdatedAt time.Time
		if p.AddSessionSummary && p.TimelineFilterMode == TimelineFilterAll {
			// Add session summary as a system message if enabled and available.
			// Also get the summary's UpdatedAt to ensure consistency with incremental messages.
			if msg, updatedAt := p.getSessionSummaryMessage(invocation); msg != nil {
				// Insert summary as a separate system message after the first system message.
				systemMsgIndex := findSystemMessageIndex(req.Messages)
				if systemMsgIndex >= 0 {
					// Insert summary as a new system message after the first system message.
					req.Messages = append(req.Messages[:systemMsgIndex+1],
						append([]model.Message{*msg}, req.Messages[systemMsgIndex+1:]...)...)
				} else {
					// No system message exists, prepend new system message.
					req.Messages = append([]model.Message{*msg}, req.Messages...)
				}
				summaryUpdatedAt = updatedAt
			}
		}

		// Preload memories into system prompt if configured.
		// PreloadMemory: 0 = disabled, -1 = all, N > 0 = most recent N.
		if p.PreloadMemory != 0 && invocation.MemoryService != nil {
			if memMsg := p.getPreloadMemoryMessage(ctx, invocation); memMsg != nil {
				// Insert memory as a system message after the first system message.
				systemMsgIndex := findSystemMessageIndex(req.Messages)
				if systemMsgIndex >= 0 {
					req.Messages = append(req.Messages[:systemMsgIndex+1],
						append([]model.Message{*memMsg}, req.Messages[systemMsgIndex+1:]...)...)
				} else {
					req.Messages = append([]model.Message{*memMsg}, req.Messages...)
				}
			}
		}

		messages = p.getIncrementMessages(invocation, summaryUpdatedAt)
		req.Messages = append(req.Messages, messages...)
		needToAddInvocationMessage = len(messages) == 0
	}

	if invocation.Message.Content != "" && needToAddInvocationMessage {
		req.Messages = append(req.Messages, invocation.Message)
		log.DebugfContext(
			ctx,
			"Content request processor: added invocation message with "+
				"role %s (no session or empty session)",
			invocation.Message.Role,
		)
	}

	// Send a preprocessing event.
	agent.EmitEvent(ctx, invocation, ch, event.New(
		invocation.InvocationID,
		invocation.AgentName,
		event.WithObject(model.ObjectTypePreprocessingContent),
	))
}

// getSessionSummaryMessage returns the current-branch session summary as a
// system message if available and non-empty, along with its UpdatedAt timestamp.
func (p *ContentRequestProcessor) getSessionSummaryMessage(inv *agent.Invocation) (*model.Message, time.Time) {
	if inv.Session == nil {
		return nil, time.Time{}
	}

	// Acquire read lock to protect Summaries access.
	inv.Session.SummariesMu.RLock()
	defer inv.Session.SummariesMu.RUnlock()

	if inv.Session.Summaries == nil {
		return nil, time.Time{}
	}
	filter := inv.GetEventFilterKey()
	// For IncludeContentsAll, prefer the full-session summary under empty filter key.
	if p.BranchFilterMode == BranchFilterModeAll {
		filter = ""
	}
	sum := inv.Session.Summaries[filter]
	if sum == nil || sum.Summary == "" {
		return nil, time.Time{}
	}
	content := formatSummaryContent(sum.Summary)
	return &model.Message{Role: model.RoleSystem, Content: content}, sum.UpdatedAt
}

// formatSummaryContent formats summary content with tags and notes.
func formatSummaryContent(summary string) string {
	return fmt.Sprintf("Here is a brief summary of your previous interactions:\n\n"+
		"<summary_of_previous_interactions>\n%s\n</summary_of_previous_interactions>\n\n"+
		"Note: this information is from previous interactions and may be outdated. "+
		"You should ALWAYS prefer information from this conversation over the past summary.\n", summary)
}

// getHistoryMessages gets history messages for the current filter, potentially truncated by MaxHistoryRuns.
// This method is used when AddSessionSummary is false to get recent history messages.
func (p *ContentRequestProcessor) getIncrementMessages(inv *agent.Invocation, since time.Time) []model.Message {
	if inv.Session == nil {
		return nil
	}
	isZeroTime := since.IsZero()
	filter := inv.GetEventFilterKey()
	var includedInvocationMessage bool

	var events []event.Event
	inv.Session.EventMu.RLock()
	for _, evt := range inv.Session.Events {
		shouldInclude, isInvocationMessage := p.shouldIncludeEvent(evt, inv, filter, isZeroTime, since)
		if !shouldInclude {
			continue
		}
		if isInvocationMessage {
			includedInvocationMessage = true
		}
		events = append(events, evt)
	}
	inv.Session.EventMu.RUnlock()

	// insert invocation message
	if !includedInvocationMessage && inv.Message.Content != "" {
		events = p.insertInvocationMessage(events, inv)
	}

	resultEvents := p.rearrangeLatestFuncResp(events)
	resultEvents = p.rearrangeAsyncFuncRespHist(resultEvents)

	// Get current request ID for reasoning content filtering.
	currentRequestID := ""
	if inv != nil && inv.RunOptions.RequestID != "" {
		currentRequestID = inv.RunOptions.RequestID
	}

	// Convert events to messages with reasoning content handling.
	var messages []model.Message
	for _, evt := range resultEvents {
		// Convert foreign events or keep as-is.
		ev := evt
		if p.isOtherAgentReply(inv.AgentName, inv.Branch, &ev) {
			ev = p.convertForeignEvent(&ev)
		}
		if len(ev.Choices) > 0 {
			for _, choice := range ev.Choices {
				msg := choice.Message
				// Apply reasoning content stripping based on mode.
				msg = p.processReasoningContent(msg, evt.RequestID, currentRequestID)
				messages = append(messages, msg)
			}
		}
	}

	messages = p.mergeUserMessages(messages)

	// Apply MaxHistoryRuns limit if set MaxHistoryRuns and
	// AddSessionSummary is false.
	if !p.AddSessionSummary && p.MaxHistoryRuns > 0 &&
		len(messages) > p.MaxHistoryRuns {
		startIdx := len(messages) - p.MaxHistoryRuns
		messages = messages[startIdx:]
	}
	return messages
}

// processReasoningContent applies reasoning content stripping based on the
// configured mode and request boundaries.
func (p *ContentRequestProcessor) processReasoningContent(
	msg model.Message,
	messageRequestID string,
	currentRequestID string,
) model.Message {
	// Only process assistant messages with reasoning content.
	if msg.Role != model.RoleAssistant || msg.ReasoningContent == "" {
		return msg
	}

	switch p.ReasoningContentMode {
	case ReasoningContentModeDiscardAll:
		// Discard all reasoning_content.
		msg.ReasoningContent = ""
	case ReasoningContentModeKeepAll:
		// Keep all reasoning_content: do nothing.
	default:
		// ReasoningContentModeDiscardPreviousTurns or empty (default):
		// Discard reasoning_content from previous requests only.
		// Current request messages retain their reasoning_content.
		if messageRequestID != currentRequestID {
			msg.ReasoningContent = ""
		}
	}
	return msg
}

func (p *ContentRequestProcessor) insertInvocationMessage(
	events []event.Event, inv *agent.Invocation) []event.Event {
	if inv.Message.Content == "" {
		return events
	}
	userMsgEvent := event.NewResponseEvent(inv.InvocationID, "user", &model.Response{
		Choices: []model.Choice{
			{Message: inv.Message},
		},
	})
	userMsgEvent.RequestID = inv.RunOptions.RequestID
	if len(events) == 0 {
		return []event.Event{*userMsgEvent}
	}
	insertIndex := -1
	for index, evt := range events {
		if evt.RequestID == inv.RunOptions.RequestID && evt.InvocationID == inv.InvocationID {
			insertIndex = index
			break
		}
	}
	if insertIndex == -1 {
		return append(events, *userMsgEvent)
	}
	events = append(events, event.Event{})
	copy(events[insertIndex+1:], events[insertIndex:])
	events[insertIndex] = *userMsgEvent
	return events
}

func (p *ContentRequestProcessor) mergeUserMessages(
	messages []model.Message,
) []model.Message {
	if len(messages) <= 1 {
		return messages
	}
	if !p.AddContextPrefix {
		return messages
	}
	var merged []model.Message
	var current *model.Message
	appendCurrent := func() {
		if current == nil {
			return
		}
		merged = append(merged, *current)
		current = nil
	}
	for i := range messages {
		msg := messages[i]
		if msg.Role != model.RoleUser ||
			!strings.HasPrefix(msg.Content, contextPrefix) {
			appendCurrent()
			merged = append(merged, msg)
			continue
		}
		if current == nil {
			cloned := msg
			current = &cloned
			continue
		}
		if msg.Content != "" {
			if current.Content == "" {
				current.Content = msg.Content
			} else {
				current.Content = current.Content + mergedUserSeparator +
					msg.Content
			}
		}
		if len(msg.ContentParts) > 0 {
			current.ContentParts = append(
				current.ContentParts,
				msg.ContentParts...,
			)
		}
	}
	appendCurrent()
	if len(merged) == 0 {
		return messages
	}
	return merged
}

func (p *ContentRequestProcessor) shouldIncludeEvent(evt event.Event, inv *agent.Invocation, filter string,
	isZeroTime bool, since time.Time) (bool, bool) {
	if evt.Response == nil || evt.IsPartial || !evt.IsValidContent() {
		return false, false
	}

	// check is invocation message
	if inv.RunOptions.RequestID == evt.RequestID && evt.IsUserMessage() && evt.Choices[0].Message.Content == inv.Message.Content {
		return true, true
	}

	// Use strict After so events stamped exactly at summary UpdatedAt are
	// treated as already summarized and not re-sent.
	if !isZeroTime && !evt.Timestamp.After(since) {
		return false, false
	}

	// Check timeline filter
	switch p.TimelineFilterMode {
	case TimelineFilterCurrentRequest:
		if inv.RunOptions.RequestID != evt.RequestID {
			return false, false
		}
	case TimelineFilterCurrentInvocation:
		if evt.InvocationID != inv.InvocationID {
			return false, false
		}
	default:
	}

	// Check branch filter
	switch p.BranchFilterMode {
	case BranchFilterModeExact:
		if evt.FilterKey != filter {
			return false, false
		}
	case BranchFilterModePrefix:
		if !evt.Filter(filter) {
			return false, false
		}
	default:
	}

	return true, false
}

// isOtherAgentReply checks whether the event is a reply from another agent.
func (p *ContentRequestProcessor) isOtherAgentReply(
	currentAgentName string,
	currentBranch string,
	evt *event.Event,
) bool {
	if evt == nil || currentAgentName == "" {
		return false
	}
	if evt.Author == "" || evt.Author == "user" || evt.Author == currentAgentName {
		return false
	}
	if p.PreserveSameBranch && currentBranch != "" && evt.Branch != "" {
		// Treat events within the same branch lineage as non-foreign to
		// preserve original roles. This includes both descendants and
		// ancestors of the current branch.
		if evt.Branch == currentBranch ||
			strings.HasPrefix(evt.Branch, currentBranch+agent.BranchDelimiter) ||
			strings.HasPrefix(currentBranch, evt.Branch+agent.BranchDelimiter) {
			return false
		}
	}
	return true
}

// convertForeignEvent converts an event authored by another agent as a user-content event.
func (p *ContentRequestProcessor) convertForeignEvent(evt *event.Event) event.Event {
	if len(evt.Choices) == 0 {
		return *evt
	}
	// Create a new event with user context.
	convertedEvent := evt.Clone()
	convertedEvent.Author = "user"

	// Build content parts for context.
	var contentParts []string
	if p.AddContextPrefix {
		contentParts = append(contentParts, contextPrefix)
	}

	for _, choice := range evt.Choices {
		if choice.Message.Content != "" {
			if p.AddContextPrefix {
				contentParts = append(contentParts,
					fmt.Sprintf("[%s] said: %s", evt.Author, choice.Message.Content))
			} else {
				// When prefix is disabled, pass the content directly.
				contentParts = append(contentParts, choice.Message.Content)
			}
		} else if len(choice.Message.ToolCalls) > 0 {
			for _, toolCall := range choice.Message.ToolCalls {
				if p.AddContextPrefix {
					contentParts = append(contentParts,
						fmt.Sprintf("[%s] called tool `%s` with parameters: %s",
							evt.Author, toolCall.Function.Name, string(toolCall.Function.Arguments)))
				} else {
					// When prefix is disabled, pass tool call info directly.
					contentParts = append(contentParts,
						fmt.Sprintf("Tool `%s` called with parameters: %s",
							toolCall.Function.Name, string(toolCall.Function.Arguments)))
				}
			}
		} else if choice.Message.ToolID != "" {
			if p.AddContextPrefix {
				contentParts = append(contentParts,
					fmt.Sprintf("[%s] `%s` tool returned result: %s",
						evt.Author, choice.Message.ToolID, choice.Message.Content))
			} else {
				// When prefix is disabled, pass tool result directly.
				contentParts = append(contentParts, choice.Message.Content)
			}
		}
	}

	// Set the converted message.
	if len(contentParts) > 0 {
		convertedEvent.Response.Choices = []model.Choice{
			{
				Index: 0,
				Message: model.Message{
					Role:    model.RoleUser,
					Content: strings.Join(contentParts, " "),
				},
			},
		}
	}
	return *convertedEvent
}

// rearrangeEventsForLatestFunctionResponse rearranges the events for the latest function_response.
func (p *ContentRequestProcessor) rearrangeLatestFuncResp(
	events []event.Event,
) []event.Event {
	if len(events) == 0 {
		return events
	}

	// Check if latest event is a function response.
	lastEvent := events[len(events)-1]
	if !lastEvent.IsToolResultResponse() {
		return events
	}

	functionResponseIDs := lastEvent.GetToolResultIDs()
	if len(functionResponseIDs) == 0 {
		return events
	}

	// Look for corresponding function call event.
	functionCallEventIdx := -1
	for i := len(events) - 2; i >= 0; i-- {
		evt := &events[i]
		if evt.IsToolCallResponse() {
			functionCallIDs := toMap(evt.GetToolCallIDs())
			for _, responseID := range functionResponseIDs {
				if functionCallIDs[responseID] {
					functionCallEventIdx = i
					break
				}
			}
			if functionCallEventIdx != -1 {
				break
			}
		}
	}

	if functionCallEventIdx == -1 {
		return events
	}

	// Collect function response events between call and latest response.
	var functionResponseEvents []event.Event
	for i := functionCallEventIdx + 1; i < len(events); i++ {
		evt := &events[i]
		if evt.IsToolResultResponse() {
			responseIDs := toMap(evt.GetToolResultIDs())
			for _, responseID := range functionResponseIDs {
				if responseIDs[responseID] {
					functionResponseEvents = append(functionResponseEvents, *evt)
					break
				}
			}
		}
	}

	// Build result with rearranged events.
	resultEvents := make([]event.Event, functionCallEventIdx+1)
	copy(resultEvents, events[:functionCallEventIdx+1])

	if len(functionResponseEvents) > 0 {
		mergedEvent := p.mergeFunctionResponseEvents(functionResponseEvents)
		resultEvents = append(resultEvents, mergedEvent)
	}

	return resultEvents
}

// rearrangeEventsForAsyncFunctionResponsesInHistory rearranges the async function_response events in the history.
func (p *ContentRequestProcessor) rearrangeAsyncFuncRespHist(
	events []event.Event,
) []event.Event {
	functionCallIDToResponseEventIndex := make(map[string]int)

	// Map function response IDs to event indices.
	for i, evt := range events {
		// Create a local copy to avoid implicit memory aliasing.
		// This bug is fixed in go 1.22.
		// See: https://tip.golang.org/doc/go1.22#language
		evt := evt

		if evt.IsToolResultResponse() {
			responseIDs := evt.GetToolResultIDs()
			for _, responseID := range responseIDs {
				functionCallIDToResponseEventIndex[responseID] = i
			}
		}
	}

	var resultEvents []event.Event
	for _, evt := range events {
		// Create a local copy to avoid implicit memory aliasing.
		// This bug is fixed in go 1.22.
		// See: https://tip.golang.org/doc/go1.22#language
		evt := evt

		if evt.IsToolResultResponse() {
			// Function response should be handled with function call below.
			continue
		} else if evt.IsToolCallResponse() {
			functionCallIDs := evt.GetToolCallIDs()
			var responseEventIndices []int
			for _, callID := range functionCallIDs {
				if idx, exists := functionCallIDToResponseEventIndex[callID]; exists {
					responseEventIndices = append(responseEventIndices, idx)
				}
			}
			// When tools run in parallel they commonly return all results inside one response event.
			// If we pushed the same event once per tool ID, the LLM would see duplicated tool
			// messages and reject the request. Keep only the first occurrence of each event index
			// while preserving their original order.
			seenIdx := make(map[int]struct{}, len(functionCallIDs))
			uniqueIndices := responseEventIndices[:0]
			// Reuse the existing slice to deduplicate in place and maintain the original order.
			for _, idx := range responseEventIndices {
				if _, seen := seenIdx[idx]; seen {
					continue
				}
				seenIdx[idx] = struct{}{}
				uniqueIndices = append(uniqueIndices, idx)
			}
			responseEventIndices = uniqueIndices

			resultEvents = append(resultEvents, evt)

			if len(responseEventIndices) == 0 {
				continue
			} else if len(responseEventIndices) == 1 {
				resultEvents = append(resultEvents, events[responseEventIndices[0]])
			} else {
				// Merge multiple async function responses.
				var responseEvents []event.Event
				for _, idx := range responseEventIndices {
					responseEvents = append(responseEvents, events[idx])
				}
				mergedEvent := p.mergeFunctionResponseEvents(responseEvents)
				resultEvents = append(resultEvents, mergedEvent)
			}
		} else {
			resultEvents = append(resultEvents, evt)
		}
	}

	return resultEvents
}

// mergeFunctionResponseEvents merges a list of function_response events into one event.
func (p *ContentRequestProcessor) mergeFunctionResponseEvents(
	functionResponseEvents []event.Event,
) event.Event {
	if len(functionResponseEvents) == 0 {
		return event.Event{}
	}

	// Start with the first event as base.
	mergedEvent := functionResponseEvents[0]

	// Collect all tool response messages, preserving each individual ToolID.
	var allChoices []model.Choice
	for _, evt := range functionResponseEvents {
		for _, choice := range evt.Choices {
			if choice.Message.Content != "" && choice.Message.ToolID != "" {
				allChoices = append(allChoices, choice)
			}
		}
	}

	if len(allChoices) > 0 {
		mergedEvent.Response.Choices = allChoices
	}

	return mergedEvent
}

func toMap(ids []string) map[string]bool {
	m := make(map[string]bool)
	for _, id := range ids {
		m[id] = true
	}
	return m
}

// getPreloadMemoryMessage returns preloaded memories as a system message if available.
func (p *ContentRequestProcessor) getPreloadMemoryMessage(
	ctx context.Context,
	inv *agent.Invocation,
) *model.Message {
	if inv.MemoryService == nil || inv.Session == nil {
		return nil
	}
	userKey := memory.UserKey{
		AppName: inv.Session.AppName,
		UserID:  inv.Session.UserID,
	}
	// Validate user key.
	if userKey.AppName == "" || userKey.UserID == "" {
		return nil
	}
	// Convert PreloadMemory to limit: -1 means all (use 0 for ReadMemories).
	limit := p.PreloadMemory
	if limit < 0 {
		limit = 0 // ReadMemories with 0 means no limit.
	}
	memories, err := inv.MemoryService.ReadMemories(ctx, userKey, limit)
	if err != nil {
		log.WarnfContext(ctx, "Failed to preload memories: %v", err)
		return nil
	}
	if len(memories) == 0 {
		return nil
	}
	return &model.Message{
		Role:    model.RoleSystem,
		Content: formatMemoriesForPrompt(memories),
	}
}

// formatMemoriesForPrompt formats memories for system prompt injection.
// Format aligns with Agno's memory format.
func formatMemoriesForPrompt(memories []*memory.Entry) string {
	var sb strings.Builder
	sb.WriteString("## User Memories\n\n")
	sb.WriteString("The following are memories about the user:\n\n")
	for _, mem := range memories {
		fmt.Fprintf(&sb, "ID: %s\n", mem.ID)
		fmt.Fprintf(&sb, "Memory: %s\n\n", mem.Memory.Memory)
	}
	return sb.String()
}<|MERGE_RESOLUTION|>--- conflicted
+++ resolved
@@ -90,18 +90,15 @@
 	PreserveSameBranch bool
 	// TimelineFilterMode controls whether to append history messages to the request.
 	TimelineFilterMode string
-<<<<<<< HEAD
+	// ReasoningContentMode controls how reasoning_content is handled in multi-turn
+	// conversations. Default is ReasoningContentModeDiscardPreviousTurns, which is
+	// recommended for DeepSeek thinking mode.
+	ReasoningContentMode string
 	// PreloadMemory sets the number of memories to preload into system prompt.
 	// When > 0, the specified number of most recent memories are loaded.
 	// When 0, no memories are preloaded (use tools instead).
 	// When < 0 (default), all memories are loaded.
 	PreloadMemory int
-=======
-	// ReasoningContentMode controls how reasoning_content is handled in multi-turn
-	// conversations. Default is ReasoningContentModeDiscardPreviousTurns, which is
-	// recommended for DeepSeek thinking mode.
-	ReasoningContentMode string
->>>>>>> 79d51536
 }
 
 // ContentOption is a functional option for configuring the ContentRequestProcessor.
@@ -160,15 +157,6 @@
 	}
 }
 
-<<<<<<< HEAD
-// WithPreloadMemory sets the number of memories to preload into system prompt.
-// Set to 0 to disable preloading (use tools instead).
-// Set to -1 (default) to load all memories.
-// Set to N (N > 0) to load the most recent N memories.
-func WithPreloadMemory(limit int) ContentOption {
-	return func(p *ContentRequestProcessor) {
-		p.PreloadMemory = limit
-=======
 // WithReasoningContentMode sets how reasoning_content is handled in multi-turn
 // conversations. This is particularly important for DeepSeek models where
 // reasoning_content should be discarded from previous request turns.
@@ -181,7 +169,16 @@
 func WithReasoningContentMode(mode string) ContentOption {
 	return func(p *ContentRequestProcessor) {
 		p.ReasoningContentMode = mode
->>>>>>> 79d51536
+	}
+}
+
+// WithPreloadMemory sets the number of memories to preload into system prompt.
+// Set to 0 to disable preloading (use tools instead).
+// Set to -1 (default) to load all memories.
+// Set to N (N > 0) to load the most recent N memories.
+func WithPreloadMemory(limit int) ContentOption {
+	return func(p *ContentRequestProcessor) {
+		p.PreloadMemory = limit
 	}
 }
 
