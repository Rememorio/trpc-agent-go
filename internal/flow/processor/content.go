--- conflicted
+++ resolved
@@ -40,20 +40,17 @@
 	// AddContextPrefix controls whether to add "For context:" prefix when converting foreign events.
 	// When false, foreign agent events are passed directly without the prefix.
 	AddContextPrefix bool
-<<<<<<< HEAD
 	// AddSessionSummary controls whether to prepend the current branch summary
 	// as a system message to the request if available.
 	AddSessionSummary bool
 	// MaxHistoryRuns sets the maximum number of history messages when AddSessionSummary is false.
 	// When 0 (default), no limit is applied.
 	MaxHistoryRuns int
-=======
 	// PreserveSameBranch keeps events authored within the same invocation branch in
 	// their original roles instead of re-labeling them as user context. This
 	// allows graph executions to retain authentic assistant/tool transcripts
 	// while still enabling cross-agent contextualization when branches differ.
 	PreserveSameBranch bool
->>>>>>> 03c18d70
 }
 
 // ContentOption is a functional option for configuring the ContentRequestProcessor.
@@ -73,7 +70,6 @@
 	}
 }
 
-<<<<<<< HEAD
 // WithAddSessionSummary controls whether to prepend the current branch summary
 // as a system message when available.
 func WithAddSessionSummary(add bool) ContentOption {
@@ -87,7 +83,9 @@
 func WithMaxHistoryRuns(maxRuns int) ContentOption {
 	return func(p *ContentRequestProcessor) {
 		p.MaxHistoryRuns = maxRuns
-=======
+	}
+}
+
 // WithPreserveSameBranch toggles preserving original roles for events emitted
 // from the same invocation branch. When enabled, messages that originate from
 // nodes in the current agent/graph execution keep their assistant/tool roles
@@ -95,7 +93,6 @@
 func WithPreserveSameBranch(preserve bool) ContentOption {
 	return func(p *ContentRequestProcessor) {
 		p.PreserveSameBranch = preserve
->>>>>>> 03c18d70
 	}
 }
 
@@ -145,7 +142,6 @@
 	// 2) Append per-filter messages from session events when allowed.
 	var addedFromSession int
 	if p.IncludeContents != IncludeContentsNone && invocation.Session != nil {
-<<<<<<< HEAD
 		var messages []model.Message
 
 		if p.AddSessionSummary {
@@ -158,16 +154,6 @@
 
 		req.Messages = append(req.Messages, messages...)
 		addedFromSession = len(messages)
-=======
-		sessionMessages := p.getContents(
-			invocation.GetEventFilterKey(), // Current branch for filtering
-			invocation.Session.Events,
-			invocation.AgentName, // Current agent name for filtering
-			invocation.Branch,
-		)
-		req.Messages = append(req.Messages, sessionMessages...)
-		addedFromSession = len(sessionMessages)
->>>>>>> 03c18d70
 	}
 
 	// 3) Include the current invocation message if:
@@ -200,23 +186,12 @@
 	))
 }
 
-<<<<<<< HEAD
 // getSessionSummaryMessage returns the current-branch session summary as a
 // system message if available and non-empty, along with its UpdatedAt timestamp.
 func (p *ContentRequestProcessor) getSessionSummaryMessage(inv *agent.Invocation) (*model.Message, time.Time) {
 	if inv.Session == nil {
 		return nil, time.Time{}
 	}
-=======
-// getContents gets the contents for the LLM request from session events.
-func (p *ContentRequestProcessor) getContents(
-	filterKey string,
-	events []event.Event,
-	agentName string,
-	branch string,
-) []model.Message {
-	var filteredEvents []event.Event
->>>>>>> 03c18d70
 
 	// Acquire read lock to protect Summaries access.
 	inv.Session.SummariesMu.RLock()
@@ -254,7 +229,7 @@
 	// Reserve all incremental messages to maintain context integrity.
 	// MaxHistoryRuns is not applied to incremental messages as they represent
 	// a complete work unit that should not be truncated.
-	return p.convertEventsToMessages(evs, inv.AgentName)
+	return p.convertEventsToMessages(evs, inv.AgentName, inv.Branch)
 }
 
 // getFilterHistoryMessages gets history messages for the current filter, potentially truncated by MaxHistoryRuns.
@@ -266,7 +241,7 @@
 
 	filter := inv.GetEventFilterKey()
 	evs := p.eventsInFilter(inv.Session.Events, filter)
-	msgs := p.convertEventsToMessages(evs, inv.AgentName)
+	msgs := p.convertEventsToMessages(evs, inv.AgentName, inv.Branch)
 
 	// Apply MaxHistoryRuns limit if set.
 	if p.MaxHistoryRuns > 0 && len(msgs) > p.MaxHistoryRuns {
@@ -294,7 +269,6 @@
 	return result
 }
 
-<<<<<<< HEAD
 // eventsInFilter returns all events matching the filter key.
 func (p *ContentRequestProcessor) eventsInFilter(
 	events []event.Event,
@@ -305,13 +279,6 @@
 		if evt.Response != nil && !evt.IsPartial && evt.IsValidContent() &&
 			(p.IncludeContents != IncludeContentsFiltered || evt.Filter(filter)) {
 			result = append(result, evt)
-=======
-		// Convert foreign events or keep as-is.
-		if p.isOtherAgentReply(agentName, branch, &evt) {
-			filteredEvents = append(filteredEvents, p.convertForeignEvent(&evt))
-		} else {
-			filteredEvents = append(filteredEvents, evt)
->>>>>>> 03c18d70
 		}
 	}
 	return result
@@ -323,6 +290,7 @@
 func (p *ContentRequestProcessor) convertEventsToMessages(
 	events []event.Event,
 	agentName string,
+	branch string,
 ) []model.Message {
 	// Rearrange events for function call/response consistency.
 	resultEvents := p.rearrangeLatestFuncResp(events)
@@ -333,7 +301,7 @@
 	for _, evt := range resultEvents {
 		// Convert foreign events or keep as-is.
 		ev := evt
-		if p.isOtherAgentReply(agentName, &ev) {
+		if p.isOtherAgentReply(agentName, branch, &ev) {
 			ev = p.convertForeignEvent(&ev)
 		}
 		if len(ev.Choices) > 0 {
