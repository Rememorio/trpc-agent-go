// Package llmflow provides an LLM-based flow implementation.
package llmflow

import (
	"context"
	"encoding/json"
	"errors"
	"io"
	"time"
<<<<<<< HEAD

	itool "trpc.group/trpc-go/trpc-agent-go/internal/tool"
=======
>>>>>>> bda2304b

	"github.com/google/uuid"

	"trpc.group/trpc-go/trpc-agent-go/core/agent"
	"trpc.group/trpc-go/trpc-agent-go/core/event"
	"trpc.group/trpc-go/trpc-agent-go/core/model"
	"trpc.group/trpc-go/trpc-agent-go/core/tool"
	"trpc.group/trpc-go/trpc-agent-go/internal/flow"
	itool "trpc.group/trpc-go/trpc-agent-go/internal/tool"
	"trpc.group/trpc-go/trpc-agent-go/log"
)

const (
	defaultChannelBufferSize = 256

	// ErrorToolNotFound is the error message for tool not found.
	ErrorToolNotFound = "Error: tool not found"
	// ErrorCallableToolExecution is the error message for unary tool execution failed.
	ErrorCallableToolExecution = "Error: tool execution failed"
	// ErrorStreamableToolExecution is the error message for streamable tool execution failed.
	ErrorStreamableToolExecution = "Error: tool execution failed"
	// ErrorMarshalResult is the error message for failed to marshal result.
	ErrorMarshalResult = "Error: failed to marshal result"

	// Timeout for event completion signaling.
	eventCompletionTimeout = 5 * time.Second
)

// Options contains configuration options for creating a Flow.
type Options struct {
	ChannelBufferSize int // Buffer size for event channels (default: 256)
}

// Flow provides the basic flow implementation.
type Flow struct {
	requestProcessors  []flow.RequestProcessor
	responseProcessors []flow.ResponseProcessor
	channelBufferSize  int
}

// New creates a new basic flow instance with the provided processors.
// Processors are immutable after creation.
func New(
	requestProcessors []flow.RequestProcessor,
	responseProcessors []flow.ResponseProcessor,
	opts Options,
) *Flow {
	// Set default channel buffer size if not specified.
	channelBufferSize := opts.ChannelBufferSize
	if channelBufferSize <= 0 {
		channelBufferSize = defaultChannelBufferSize
	}

	return &Flow{
		requestProcessors:  requestProcessors,
		responseProcessors: responseProcessors,
		channelBufferSize:  channelBufferSize,
	}
}

// Run executes the flow in a loop until completion.
func (f *Flow) Run(ctx context.Context, invocation *agent.Invocation) (<-chan *event.Event, error) {
	eventChan := make(chan *event.Event, f.channelBufferSize) // Configurable buffered channel for events.

	go func() {
		defer close(eventChan)

		for {
			// Check if context is cancelled.
			select {
			case <-ctx.Done():
				return
			default:
			}

			// Run one step (one LLM call cycle).
			lastEvent, err := f.runOneStep(ctx, invocation, eventChan)
			if err != nil {
				// Send error event through channel instead of just logging.
				errorEvent := event.NewErrorEvent(
					invocation.InvocationID,
					invocation.AgentName,
					model.ErrorTypeFlowError,
					err.Error(),
				)
				log.Errorf("Flow step failed for agent %s: %v", invocation.AgentName, err)

				select {
				case eventChan <- errorEvent:
				case <-ctx.Done():
				}
				return
			}

			// Exit conditions.
			if f.isFinalResponse(lastEvent) {
				break
			}

			// Check for invocation end.
			if invocation.EndInvocation {
				break
			}
		}
	}()

	return eventChan, nil
}

// runOneStep executes one step of the flow (one LLM call cycle).
// Returns the last event generated, or nil if no events.
func (f *Flow) runOneStep(
	ctx context.Context,
	invocation *agent.Invocation,
	eventChan chan<- *event.Event,
) (*event.Event, error) {
	var lastEvent *event.Event

	// Initialize empty LLM request.
	llmRequest := &model.Request{
		Tools: make(map[string]tool.Tool), // Initialize tools map
	}

	// 1. Preprocess (prepare request).
	f.preprocess(ctx, invocation, llmRequest, eventChan)

	if invocation.EndInvocation {
		return lastEvent, nil
	}

	// 2. Call LLM (get response channel).
	responseChan, err := f.callLLM(ctx, invocation, llmRequest)
	if err != nil {
		return nil, err
	}

	// 3. Process streaming responses.
	for response := range responseChan {
		// Create event from response using the clean constructor.
		llmEvent := event.NewResponseEvent(invocation.InvocationID, invocation.AgentName, response)

		log.Debugf("Received LLM response chunk for agent %s, done=%t", invocation.AgentName, response.Done)

		// Send the LLM response event.
		lastEvent = llmEvent
		select {
		case eventChan <- llmEvent:
		case <-ctx.Done():
			return lastEvent, ctx.Err()
		}

		// 4. Handle function calls if present in the response.
		if len(response.Choices) > 0 && len(response.Choices[0].Message.ToolCalls) > 0 {
			functionResponseEvent, err := f.handleFunctionCalls(
				ctx,
				invocation,
				llmEvent,
				llmRequest.Tools,
			)
			if err != nil {
				log.Errorf("Function call handling failed for agent %s: %v", invocation.AgentName, err)
				errorEvent := event.NewErrorEvent(
					invocation.InvocationID,
					invocation.AgentName,
					model.ErrorTypeFlowError,
					err.Error(),
				)
				select {
				case eventChan <- errorEvent:
				case <-ctx.Done():
					return lastEvent, ctx.Err()
				}
			} else if functionResponseEvent != nil {
				lastEvent = functionResponseEvent
				select {
				case eventChan <- functionResponseEvent:
				case <-ctx.Done():
					return lastEvent, ctx.Err()
				}

				// Wait for completion of events that require it.
				if lastEvent.RequiresCompletion {
					select {
					case completedID := <-invocation.EventCompletionCh:
						// Event has been written to session, safe to proceed.
						if completedID == lastEvent.CompletionID {
							log.Debugf("Tool response event %s completed, proceeding with next LLM call", completedID)
						}
					case <-time.After(eventCompletionTimeout):
						// Handle timeout.
						log.Warnf("Timeout waiting for completion of event %s", lastEvent.CompletionID)
					case <-ctx.Done():
						return lastEvent, ctx.Err()
					}
				}
			}
		}

		// 5. Postprocess each response.
		f.postprocess(ctx, invocation, response, eventChan)

		// Check context cancellation.
		select {
		case <-ctx.Done():
			return lastEvent, ctx.Err()
		default:
		}
	}

	return lastEvent, nil
}

// preprocess handles pre-LLM call preparation using request processors.
func (f *Flow) preprocess(
	ctx context.Context,
	invocation *agent.Invocation,
	llmRequest *model.Request,
	eventChan chan<- *event.Event,
) {
	// Run request processors - they send events directly to the channel.
	for _, processor := range f.requestProcessors {
		processor.ProcessRequest(ctx, invocation, llmRequest, eventChan)
	}

	// Add tools to the request.
	if invocation.Agent != nil {
		for _, t := range invocation.Agent.Tools() {
			llmRequest.Tools[t.Declaration().Name] = t
		}
	}
}

// callLLM performs the actual LLM call using core/model.
func (f *Flow) callLLM(
	ctx context.Context,
	invocation *agent.Invocation,
	llmRequest *model.Request,
) (<-chan *model.Response, error) {
	if invocation.Model == nil {
		return nil, errors.New("no model available for LLM call")
	}

	log.Debugf("Calling LLM for agent %s", invocation.AgentName)

<<<<<<< HEAD
	// Run before model callbacks if they exist.
	if invocation.ModelCallbacks != nil {
		customResponse, skip, err := invocation.ModelCallbacks.RunBeforeModel(ctx, llmRequest)
		if err != nil {
			log.Errorf("Before model callback failed for agent %s: %v", invocation.AgentName, err)
			return nil, err
		}
		if customResponse != nil || skip {
			// Create a channel that returns the custom response and then closes.
			responseChan := make(chan *model.Response, 1)
			if customResponse != nil {
				responseChan <- customResponse
			}
			close(responseChan)
			return responseChan, nil
		}
	}

=======
>>>>>>> bda2304b
	// Call the model.
	responseChan, err := invocation.Model.GenerateContent(ctx, llmRequest)
	if err != nil {
		log.Errorf("LLM call failed for agent %s: %v", invocation.AgentName, err)
		return nil, err
	}

	// If we have after model callbacks, we need to wrap the response channel.
	if invocation.ModelCallbacks != nil {
		return f.wrapResponseChannel(ctx, invocation, responseChan), nil
	}

	return responseChan, nil
}

// wrapResponseChannel wraps the response channel to apply after model callbacks.
func (f *Flow) wrapResponseChannel(
	ctx context.Context,
	invocation *agent.Invocation,
	originalChan <-chan *model.Response,
) <-chan *model.Response {
	wrappedChan := make(chan *model.Response, f.channelBufferSize)

	go func() {
		defer close(wrappedChan)

		for response := range originalChan {
			// Run after model callbacks if they exist.
			if invocation.ModelCallbacks != nil {
				customResponse, override, err := invocation.ModelCallbacks.RunAfterModel(ctx, response, nil)
				if err != nil {
					log.Errorf("After model callback failed for agent %s: %v", invocation.AgentName, err)
					// Send error response.
					errorResponse := &model.Response{
						Error: &model.ResponseError{
							Type:    model.ErrorTypeFlowError,
							Message: err.Error(),
						},
					}
					select {
					case wrappedChan <- errorResponse:
					case <-ctx.Done():
						return
					}
					continue
				}
				if customResponse != nil && override {
					response = customResponse
				}
			}

			// Send the response (either original or overridden).
			select {
			case wrappedChan <- response:
			case <-ctx.Done():
				return
			}
		}
	}()

	return wrappedChan
}

// handleFunctionCalls executes function calls and creates function response events.
func (f *Flow) handleFunctionCalls(
	ctx context.Context,
	invocation *agent.Invocation,
	functionCallEvent *event.Event,
	tools map[string]tool.Tool,
) (*event.Event, error) {
	if functionCallEvent.Response == nil || len(functionCallEvent.Response.Choices) == 0 {
		return nil, nil
	}

	var functionResponses []model.Choice

	// Execute each tool call.
	for i, toolCall := range functionCallEvent.Response.Choices[0].Message.ToolCalls {
		choice := f.executeToolCall(ctx, invocation, toolCall, tools, i)
		functionResponses = append(functionResponses, choice)
	}

	// Create function response event.
	functionResponseEvent := f.createToolResponseEvent(
		invocation,
		functionCallEvent,
		functionResponses,
	)

	// Signal that this event needs to be completed before proceeding.
	functionResponseEvent.RequiresCompletion = true
	functionResponseEvent.CompletionID = uuid.New().String()

	return functionResponseEvent, nil
}

// executeToolCall executes a single tool call and returns the choice.
func (f *Flow) executeToolCall(
	ctx context.Context,
	invocation *agent.Invocation,
	toolCall model.ToolCall,
	tools map[string]tool.Tool,
	index int,
) model.Choice {
	tl, exists := tools[toolCall.Function.Name]
	if !exists {
		log.Errorf("CallableTool %s not found", toolCall.Function.Name)
		return model.Choice{
			Index: index,
			Message: model.Message{
				Role:    model.RoleTool,
				Content: ErrorToolNotFound,
				ToolID:  toolCall.ID,
			},
		}
	}

	log.Debugf("Executing tool %s with args: %s", toolCall.Function.Name, string(toolCall.Function.Arguments))

	// Get tool declaration for callbacks
	toolDeclaration := tl.Declaration()

	// Execute the tool.
	var (
		result any
		err    error
	)
<<<<<<< HEAD

	// Run before tool callbacks if they exist
	if invocation.ToolCallbacks != nil {
		customResult, skip, callbackErr := invocation.ToolCallbacks.RunBeforeTool(
			ctx,
			toolCall.Function.Name,
			toolDeclaration,
			toolCall.Function.Arguments,
		)
		if callbackErr != nil {
			log.Errorf("Before tool callback failed for %s: %v", toolCall.Function.Name, callbackErr)
=======
	switch t := tl.(type) {
	case tool.CallableTool:
		// Execute the tool.
		result, err = t.Call(ctx, toolCall.Function.Arguments)
		if err != nil {
			log.Errorf("CallableTool execution failed for %s: %v", toolCall.Function.Name, err)
>>>>>>> bda2304b
			return model.Choice{
				Index: index,
				Message: model.Message{
					Role:    model.RoleTool,
<<<<<<< HEAD
					Content: "Tool callback error: " + callbackErr.Error(),
=======
					Content: ErrorCallableToolExecution + ": " + err.Error(),
>>>>>>> bda2304b
					ToolID:  toolCall.ID,
				},
			}
		}
		if customResult != nil || skip {
			// Use custom result from callback
			result = customResult
		} else {
			// Execute the actual tool
			switch t := tl.(type) {
			case tool.UnaryTool:
				result, err = t.UnaryCall(ctx, toolCall.Function.Arguments)
				if err != nil {
					log.Errorf("UnaryTool execution failed for %s: %v", toolCall.Function.Name, err)
					return model.Choice{
						Index: index,
						Message: model.Message{
							Role:    model.RoleTool,
							Content: ErrorUnaryToolExecution + ": " + err.Error(),
							ToolID:  toolCall.ID,
						},
					}
				}
			case tool.StreamableTool:
				reader, err := t.StreamableCall(ctx, toolCall.Function.Arguments)
				if err != nil {
					log.Errorf("StreamableTool execution failed for %s: %v", toolCall.Function.Name, err)
					return model.Choice{
						Index: index,
						Message: model.Message{
							Role:    model.RoleTool,
							Content: ErrorStreamableToolExecution + ": " + err.Error(),
							ToolID:  toolCall.ID,
						},
					}
				}
				var contents []any
				for {
					chunk, err := reader.Recv()
					if err == io.EOF {
						break
					}
					if err != nil {
						log.Errorf("StreamableTool execution failed for %s: receive chunk from stream reader failed: %v, "+
							"may merge incomplete data", toolCall.Function.Name, err)
						break
					}
					contents = append(contents, chunk.Content)
				}
				reader.Close()
				result = itool.Merge(contents)
			}
		}
	} else {
		// No callbacks, execute tool directly
		switch t := tl.(type) {
		case tool.UnaryTool:
			result, err = t.UnaryCall(ctx, toolCall.Function.Arguments)
			if err != nil {
				log.Errorf("UnaryTool execution failed for %s: %v", toolCall.Function.Name, err)
				return model.Choice{
					Index: index,
					Message: model.Message{
						Role:    model.RoleTool,
						Content: ErrorUnaryToolExecution + ": " + err.Error(),
						ToolID:  toolCall.ID,
					},
				}
			}
		case tool.StreamableTool:
			reader, err := t.StreamableCall(ctx, toolCall.Function.Arguments)
			if err != nil {
				log.Errorf("StreamableTool execution failed for %s: %v", toolCall.Function.Name, err)
				return model.Choice{
					Index: index,
					Message: model.Message{
						Role:    model.RoleTool,
						Content: ErrorStreamableToolExecution + ": " + err.Error(),
						ToolID:  toolCall.ID,
					},
				}
			}
			var contents []any
			for {
				chunk, err := reader.Recv()
				if err == io.EOF {
					break
				}
				if err != nil {
					log.Errorf("StreamableTool execution failed for %s: receive chunk from stream reader failed: %v, "+
						"may merge incomplete data", toolCall.Function.Name, err)
					break
				}
				contents = append(contents, chunk.Content)
			}
			reader.Close()
			result = itool.Merge(contents)
		}
	}

	// Run after tool callbacks if they exist
	if invocation.ToolCallbacks != nil {
		customResult, override, callbackErr := invocation.ToolCallbacks.RunAfterTool(
			ctx,
			toolCall.Function.Name,
			toolDeclaration,
			toolCall.Function.Arguments,
			result,
			err,
		)
		if callbackErr != nil {
			log.Errorf("After tool callback failed for %s: %v", toolCall.Function.Name, callbackErr)
			return model.Choice{
				Index: index,
				Message: model.Message{
					Role:    model.RoleTool,
					Content: "Tool callback error: " + callbackErr.Error(),
					ToolID:  toolCall.ID,
				},
			}
		}
		if customResult != nil && override {
			result = customResult
		}
	}

	// Marshal the result to JSON.
	resultBytes, err := json.Marshal(result)
	if err != nil {
		log.Errorf("Failed to marshal tool result for %s: %v", toolCall.Function.Name, err)
		return model.Choice{
			Index: index,
			Message: model.Message{
				Role:    model.RoleTool,
				Content: ErrorMarshalResult,
				ToolID:  toolCall.ID,
			},
		}
	}

	log.Debugf("CallableTool %s executed successfully, result: %s", toolCall.Function.Name, string(resultBytes))

	return model.Choice{
		Index: index,
		Message: model.Message{
			Role:    model.RoleTool,
			Content: string(resultBytes),
			ToolID:  toolCall.ID,
		},
	}
}

// createToolResponseEvent creates the function response event.
func (f *Flow) createToolResponseEvent(
	invocation *agent.Invocation,
	functionCallEvent *event.Event,
	functionResponses []model.Choice,
) *event.Event {
	// Generate a proper unique ID.
	eventID := uuid.New().String()

	// Create function response event.
	functionResponseEvent := &event.Event{
		Response: &model.Response{
			ID:        "tool-response-" + eventID,
			Object:    model.ObjectTypeToolResponse,
			Created:   time.Now().Unix(),
			Model:     functionCallEvent.Response.Model,
			Choices:   functionResponses,
			Timestamp: time.Now(),
		},
		InvocationID: invocation.InvocationID,
		Author:       invocation.AgentName,
		ID:           eventID,
		Timestamp:    time.Now(),
	}

	return functionResponseEvent
}

// postprocess handles post-LLM call processing using response processors.
func (f *Flow) postprocess(
	ctx context.Context,
	invocation *agent.Invocation,
	llmResponse *model.Response,
	eventChan chan<- *event.Event,
) {
	if llmResponse == nil {
		return
	}

	// Run response processors - they send events directly to the channel.
	for _, processor := range f.responseProcessors {
		processor.ProcessResponse(ctx, invocation, llmResponse, eventChan)
	}
}

// isFinalResponse determines if the event represents a final response.
func (f *Flow) isFinalResponse(evt *event.Event) bool {
	if evt == nil {
		return true
	}

	if evt.Object == model.ObjectTypeToolResponse {
		return false
	}

	// Consider response final if it's marked as done and has content or error.
	return evt.Done && (len(evt.Choices) > 0 || evt.Error != nil)
}<|MERGE_RESOLUTION|>--- conflicted
+++ resolved
@@ -7,11 +7,6 @@
 	"errors"
 	"io"
 	"time"
-<<<<<<< HEAD
-
-	itool "trpc.group/trpc-go/trpc-agent-go/internal/tool"
-=======
->>>>>>> bda2304b
 
 	"github.com/google/uuid"
 
@@ -256,7 +251,6 @@
 
 	log.Debugf("Calling LLM for agent %s", invocation.AgentName)
 
-<<<<<<< HEAD
 	// Run before model callbacks if they exist.
 	if invocation.ModelCallbacks != nil {
 		customResponse, skip, err := invocation.ModelCallbacks.RunBeforeModel(ctx, llmRequest)
@@ -275,8 +269,6 @@
 		}
 	}
 
-=======
->>>>>>> bda2304b
 	// Call the model.
 	responseChan, err := invocation.Model.GenerateContent(ctx, llmRequest)
 	if err != nil {
@@ -404,7 +396,6 @@
 		result any
 		err    error
 	)
-<<<<<<< HEAD
 
 	// Run before tool callbacks if they exist
 	if invocation.ToolCallbacks != nil {
@@ -416,23 +407,11 @@
 		)
 		if callbackErr != nil {
 			log.Errorf("Before tool callback failed for %s: %v", toolCall.Function.Name, callbackErr)
-=======
-	switch t := tl.(type) {
-	case tool.CallableTool:
-		// Execute the tool.
-		result, err = t.Call(ctx, toolCall.Function.Arguments)
-		if err != nil {
-			log.Errorf("CallableTool execution failed for %s: %v", toolCall.Function.Name, err)
->>>>>>> bda2304b
 			return model.Choice{
 				Index: index,
 				Message: model.Message{
 					Role:    model.RoleTool,
-<<<<<<< HEAD
 					Content: "Tool callback error: " + callbackErr.Error(),
-=======
-					Content: ErrorCallableToolExecution + ": " + err.Error(),
->>>>>>> bda2304b
 					ToolID:  toolCall.ID,
 				},
 			}
