--- conflicted
+++ resolved
@@ -177,14 +177,7 @@
 		).
 		AddNode(
 			nodeTools,
-<<<<<<< HEAD
-			w.wrapToolsNode(graph.NewToolsNodeFunc(
-				tools,
-				graph.WithToolCallbacks(tool.NewCallbacksStructured()),
-			)),
-=======
 			w.wrapToolsNode(graph.NewToolsNodeFunc(tools)),
->>>>>>> 9605c1fc
 			graph.WithNodeType(graph.NodeTypeTool),
 			graph.WithToolCallbacks(w.coordinator.callbacks()),
 			graph.WithName("External Tools"),
