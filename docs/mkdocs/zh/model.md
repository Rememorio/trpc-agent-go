# Model 模块

## 概述

Model 模块是 tRPC-Agent-Go 框架的大语言模型抽象层，提供了统一的 LLM 接口设计，目前支持 OpenAI 和 Anthropic 兼容的 API 调用。通过标准化的接口设计，开发者可以灵活切换不同的模型提供商，实现模型的无缝集成和调用。该模块已验证兼容公司内外大多数 OpenAI-like 接口。

Model 模块具有以下核心特性：

- **统一接口抽象**：提供标准化的 `Model` 接口，屏蔽不同模型提供商的差异
- **流式响应支持**：原生支持流式输出，实现实时交互体验
- **多模态能力**：支持文本、图像、音频等多模态内容处理
- **完整错误处理**：提供双层错误处理机制，区分系统错误和 API 错误
- **可扩展配置**：支持丰富的自定义配置项，满足不同场景需求

## 快速开始

### 在 Agent 中使用 Model

```go
import (
    "trpc.group/trpc-go/trpc-agent-go/agent/llmagent"
    "trpc.group/trpc-go/trpc-agent-go/model"
    "trpc.group/trpc-go/trpc-agent-go/model/openai"
    "trpc.group/trpc-go/trpc-agent-go/runner"
    "trpc.group/trpc-go/trpc-agent-go/tool"
)

func main() {
    // 1. 创建模型实例
    modelInstance := openai.New("deepseek-chat",
        openai.WithExtraFields(map[string]interface{}{
            "tool_choice": "auto", // 自动选择工具
        }),
    )

    // 2. 配置生成参数
    genConfig := model.GenerationConfig{
        MaxTokens:   intPtr(2000),
        Temperature: floatPtr(0.7),
        Stream:      true, // 启用流式输出
    }

    // 3. 创建 Agent 并集成模型
    agent := llmagent.New(
        "chat-assistant",
        llmagent.WithModel(modelInstance),
        llmagent.WithDescription("一个有用的助手"),
        llmagent.WithInstruction("你是一个智能助手，在需要时使用工具。"),
        llmagent.WithGenerationConfig(genConfig),
        llmagent.WithTools([]tool.Tool{calculatorTool, timeTool}),
    )

    // 4. 创建 Runner 并运行
    r := runner.NewRunner("app-name", agent)
    eventChan, err := r.Run(ctx, userID, sessionID, model.NewUserMessage("Hello"))
    if err != nil {
        log.Fatal(err)
    }

    // 5. 处理响应事件
    for event := range eventChan {
        // 处理流式响应、工具调用等
    }
}
```

示例代码位于 [examples/runner](https://github.com/trpc-group/trpc-agent-go/tree/main/examples/runner)

### 使用方式与平台接入指南

Model 模块支持多种使用方式和平台接入。以下是基于 Runner 示例的常见使用场景：

#### 快速启动

```bash
# 基础使用：通过环境变量配置，直接运行
cd examples/runner
export OPENAI_BASE_URL="https://api.deepseek.com/v1"
export OPENAI_API_KEY="your-api-key"
go run main.go -model deepseek-chat
```

#### 平台接入配置

所有平台的接入方式都遵循相同模式，只需配置不同的环境变量或直接在代码中设置：

**环境变量方式**（推荐）：

```bash
export OPENAI_BASE_URL="平台API地址"
export OPENAI_API_KEY="API密钥"
```

**代码方式**：

```go
model := openai.New("模型名称",
    openai.WithBaseURL("平台API地址"),
    openai.WithAPIKey("API密钥"),
)
```

#### 支持的平台及其配置

以下是各平台的配置示例，分为环境变量配置和代码配置两种方式：

**环境变量配置**

runner 示例中支持通过命令行参数(-model)指定模型名称，实际上是在 `openai.New()` 时传入模型名称。

```bash
# OpenAI 平台
export OPENAI_API_KEY="sk-..."
cd examples/runner
go run main.go -model gpt-4o-mini

# OpenAI API 兼容
export OPENAI_BASE_URL="https://api.deepseek.com/v1"
export OPENAI_API_KEY="your-api-key"
cd examples/runner
go run main.go -model deepseek-chat
```

**代码配置方式**

在自己的代码中直接使用 Model 时的配置方式：

```go
model := openai.New("deepseek-chat",
    openai.WithBaseURL("https://api.deepseek.com/v1"),
    openai.WithAPIKey("your-api-key"),
)

// 其他平台配置类似，只需修改模型名称、BaseURL和APIKey，无需额外字段
```

## 核心接口设计

### Model 接口

```go
// Model 是所有语言模型必须实现的接口
type Model interface {
    // 生成内容，支持流式响应
    GenerateContent(ctx context.Context, request *Request) (<-chan *Response, error)

    // 返回模型基本信息
    Info() Info
}

// 模型信息结构
type Info struct {
    Name string // 模型名称
}
```

### Request 结构

```go
// Request 表示发送给模型的请求
type Request struct {
    // 消息列表，包含系统指令、用户输入和助手回复
    Messages []Message `json:"messages"`

    // 生成配置（内联到请求中）
    GenerationConfig `json:",inline"`

    // 工具列表
    Tools map[string]tool.Tool `json:"-"`
}

// GenerationConfig 包含生成参数配置
type GenerationConfig struct {
    // 是否使用流式响应
    Stream bool `json:"stream"`

    // 温度参数 (0.0-2.0)
    Temperature *float64 `json:"temperature,omitempty"`

    // 最大生成令牌数
    MaxTokens *int `json:"max_tokens,omitempty"`

    // Top-P 采样参数
    TopP *float64 `json:"top_p,omitempty"`

    // 停止生成的标记
    Stop []string `json:"stop,omitempty"`

    // 频率惩罚
    FrequencyPenalty *float64 `json:"frequency_penalty,omitempty"`

    // 存在惩罚
    PresencePenalty *float64 `json:"presence_penalty,omitempty"`

    // 推理努力程度 ("low", "medium", "high")
    ReasoningEffort *string `json:"reasoning_effort,omitempty"`

    // 是否启用思考模式
    ThinkingEnabled *bool `json:"-"`

    // 思考模式的最大令牌数
    ThinkingTokens *int `json:"-"`
}
```

### Response 结构

```go
// Response 表示模型返回的响应
type Response struct {
    // OpenAI 兼容字段
    ID                string   `json:"id,omitempty"`
    Object            string   `json:"object,omitempty"`
    Created           int64    `json:"created,omitempty"`
    Model             string   `json:"model,omitempty"`
    SystemFingerprint *string  `json:"system_fingerprint,omitempty"`
    Choices           []Choice `json:"choices,omitempty"`
    Usage             *Usage   `json:"usage,omitempty"`

    // 错误信息
    Error *ResponseError `json:"error,omitempty"`

    // 内部字段
    Timestamp time.Time `json:"-"`
    Done      bool      `json:"-"`
    IsPartial bool      `json:"-"`
}

// ResponseError 表示 API 级别的错误
type ResponseError struct {
    Message string    `json:"message"`
    Type    ErrorType `json:"type"`
    Param   string    `json:"param,omitempty"`
    Code    string    `json:"code,omitempty"`
}
```

## OpenAI Model

OpenAI Model 用于对接 OpenAI 及其兼容平台，支持流式输出、多模态与高级参数配置，并提供丰富的回调机制、批量处理与重试能力，同时可灵活设置自定义 HTTP Header.

### 配置方式

#### 环境变量方式

```bash
export OPENAI_API_KEY="your-api-key"
export OPENAI_BASE_URL="https://api.openai.com" # 可选配置，默认为此 BASE URL
```

#### 代码方式

```go
import "trpc.group/trpc-go/trpc-agent-go/model/openai"

m := openai.New(
    "gpt-4o",
    openai.WithAPIKey("your-api-key"),
    openai.WithBaseURL("https://api.openai.com"), // 可选配置，默认为此 BASE URL
)
```

### 直接使用 Model

```go
import (
    "context"
    "fmt"

    "trpc.group/trpc-go/trpc-agent-go/model"
    "trpc.group/trpc-go/trpc-agent-go/model/openai"
)

func main() {
    // 创建模型实例
    llm := openai.New("deepseek-chat")

    // 构建请求
    temperature := 0.7
    maxTokens := 1000

    request := &model.Request{
        Messages: []model.Message{
            model.NewSystemMessage("你是一个专业的AI助手。"),
            model.NewUserMessage("介绍一下Go语言的并发特性。"),
        },
        GenerationConfig: model.GenerationConfig{
            Temperature: &temperature,
            MaxTokens:   &maxTokens,
            Stream:      false,
        },
    }

    // 调用模型
    ctx := context.Background()
    responseChan, err := llm.GenerateContent(ctx, request)
    if err != nil {
        fmt.Printf("系统错误: %v\n", err)
        return
    }

    // 处理响应
    for response := range responseChan {
        if response.Error != nil {
            fmt.Printf("API错误: %s\n", response.Error.Message)
            return
        }

        if len(response.Choices) > 0 {
            fmt.Printf("回复: %s\n", response.Choices[0].Message.Content)
        }

        if response.Done {
            break
        }
    }
}
```

### 流式输出

```go
// 流式请求配置
request := &model.Request{
    Messages: []model.Message{
        model.NewSystemMessage("你是一个创意故事讲述者。"),
        model.NewUserMessage("写一个关于机器人学习绘画的短故事。"),
    },
    GenerationConfig: model.GenerationConfig{
        Stream: true,  // 启用流式输出
    },
}

// 处理流式响应
responseChan, err := llm.GenerateContent(ctx, request)
if err != nil {
    return err
}

for response := range responseChan {
    if response.Error != nil {
        fmt.Printf("错误: %s", response.Error.Message)
        return
    }

    if len(response.Choices) > 0 && response.Choices[0].Delta.Content != "" {
        fmt.Print(response.Choices[0].Delta.Content)
    }

    if response.Done {
        break
    }
}
```

### 高级参数配置

```go
// 使用高级生成参数
temperature := 0.3
maxTokens := 2000
topP := 0.9
presencePenalty := 0.2
frequencyPenalty := 0.5
reasoningEffort := "high"

request := &model.Request{
    Messages: []model.Message{
        model.NewSystemMessage("你是一个专业的技术文档撰写者。"),
        model.NewUserMessage("解释微服务架构的优缺点。"),
    },
    GenerationConfig: model.GenerationConfig{
        Temperature:      &temperature,
        MaxTokens:        &maxTokens,
        TopP:             &topP,
        PresencePenalty:  &presencePenalty,
        FrequencyPenalty: &frequencyPenalty,
        ReasoningEffort:  &reasoningEffort,
        Stream:           true,
    },
}
```

### 多模态内容

```go
// 读取图像文件
imageData, _ := os.ReadFile("image.jpg")

// 创建多模态消息
request := &model.Request{
    Messages: []model.Message{
        model.NewSystemMessage("你是一个图像分析专家。"),
        {
            Role: model.RoleUser,
            ContentParts: []model.ContentPart{
                {
                    Type: model.ContentTypeText,
                    Text: stringPtr("这张图片中有什么?"),
                },
                {
                    Type: model.ContentTypeImage,
                    Image: &model.Image{
                        Data:   imageData,
                        Format: "jpeg",
                    },
                },
            },
        },
    },
}
```

### 高级功能

#### 1. 回调函数

```go
// 设置请求前回调函数
model := openai.New("deepseek-chat",
    openai.WithChatRequestCallback(func(ctx context.Context, req *openai.ChatCompletionNewParams) {
        // 请求发送前被调用
        log.Printf("发送请求: 模型=%s, 消息数=%d", req.Model, len(req.Messages))
    }),

    // 设置响应回调函数（非流式）
    openai.WithChatResponseCallback(func(ctx context.Context,
        req *openai.ChatCompletionNewParams,
        resp *openai.ChatCompletion) {
        // 收到完整响应时调用
        log.Printf("收到响应: ID=%s, 使用Token=%d",
            resp.ID, resp.Usage.TotalTokens)
    }),

    // 设置流式响应回调函数
    openai.WithChatChunkCallback(func(ctx context.Context,
        req *openai.ChatCompletionNewParams,
        chunk *openai.ChatCompletionChunk) {
        // 收到每个流式响应块时调用
        log.Printf("收到流式块: ID=%s", chunk.ID)
    }),

    // 设置流式完成回调函数
    openai.WithChatStreamCompleteCallback(func(ctx context.Context,
        req *openai.ChatCompletionNewParams,
        acc *openai.ChatCompletionAccumulator,
        streamErr error) {
        // 流式响应完全结束时调用（成功或失败）
        if streamErr != nil {
            log.Printf("流式响应失败: %v", streamErr)
        } else {
            log.Printf("流式响应完成: 原因=%s",
                acc.Choices[0].FinishReason)
        }
    }),
)
```

#### 2. 模型切换（Model Switching）

模型切换允许在运行时动态更换 Agent 使用的 LLM 模型。框架提供两种方式：Agent 级别切换（影响所有后续请求）和请求级别切换（仅影响单次请求）。

##### Agent 级别切换

Agent 级别切换会改变 Agent 的默认模型，影响所有后续请求。

###### 方式一：直接设置模型实例

通过 `SetModel` 方法直接传入模型实例：

```go
import (
    "trpc.group/trpc-go/trpc-agent-go/agent/llmagent"
    "trpc.group/trpc-go/trpc-agent-go/model/anthropic"
)

// 创建 Agent.
agent := llmagent.New("my-agent",
    llmagent.WithModel(anthropic.New("claude-3-5-haiku-20241022")),
)

// 切换到其他模型.
agent.SetModel(anthropic.New("claude-3-5-sonnet-20241022"))
```

**使用场景**：

```go
// 根据任务复杂度选择模型.
if isComplexTask {
    agent.SetModel(anthropic.New("claude-3-5-sonnet-20241022"))  // 使用强大模型.
} else {
    agent.SetModel(anthropic.New("claude-3-5-haiku-20241022"))  // 使用快速模型.
}
```

###### 方式二：按名称切换模型

通过 `WithModels` 预注册多个模型，然后使用 `SetModelByName` 按名称切换：

```go
import (
    "trpc.group/trpc-go/trpc-agent-go/agent/llmagent"
    "trpc.group/trpc-go/trpc-agent-go/model"
    "trpc.group/trpc-go/trpc-agent-go/model/anthropic"
)

// 创建多个模型实例.
sonnet := anthropic.New("claude-3-5-sonnet-20241022")
haiku := anthropic.New("claude-3-5-haiku-20241022")

// 创建 Agent 时注册所有模型.
agent := llmagent.New("my-agent",
    llmagent.WithModels(map[string]model.Model{
        "smart": sonnet,
        "fast":  haiku,
    }),
    llmagent.WithModel(haiku), // 指定初始模型.
    llmagent.WithInstruction("你是一个智能助手。"),
)

// 运行时按名称切换模型.
err := agent.SetModelByName("smart")
if err != nil {
    log.Fatal(err)
}

// 切换到其他模型.
err = agent.SetModelByName("fast")
if err != nil {
    log.Fatal(err)
}
```

**使用场景**：

```go
// 根据用户等级选择模型.
modelName := "fast" // 默认使用快速模型.
if user.IsPremium() {
    modelName = "smart" // 付费用户使用高级模型.
}
if err := agent.SetModelByName(modelName); err != nil {
    log.Printf("切换模型失败: %v", err)
}

// 根据时间段选择模型（成本优化）.
hour := time.Now().Hour()
if hour >= 22 || hour < 8 {
    // 夜间使用快速模型.
    agent.SetModelByName("fast")
} else {
    // 白天使用智能模型.
    agent.SetModelByName("smart")
}
```

##### 请求级别切换

请求级别切换允许为单次请求临时指定模型，不影响 Agent 的默认模型和其他请求。这对于需要针对特定任务使用不同模型的场景非常有用。

###### 方式一：使用 WithModel 选项

通过 `agent.WithModel` 为单次请求指定模型实例：

```go
import (
    "trpc.group/trpc-go/trpc-agent-go/agent"
    "trpc.group/trpc-go/trpc-agent-go/model/anthropic"
)

// 为这次请求使用特定模型.
eventChan, err := runner.Run(ctx, userID, sessionID, message,
    agent.WithModel(anthropic.New("claude-3-5-sonnet-20241022")),
)
```

###### 方式二：使用 WithModelName 选项（推荐）

通过 `agent.WithModelName` 为单次请求指定预注册的模型名称：

```go
// 创建 Agent 时预注册多个模型.
agent := llmagent.New("my-agent",
    llmagent.WithModels(map[string]model.Model{
        "smart": anthropic.New("claude-3-5-sonnet-20241022"),
        "fast":  anthropic.New("claude-3-5-haiku-20241022"),
    }),
    llmagent.WithModel(anthropic.New("claude-3-5-haiku-20241022")), // 默认模型.
)

runner := runner.NewRunner("app", agent)

// 为这次请求临时使用 "smart" 模型.
eventChan, err := runner.Run(ctx, userID, sessionID, message,
    agent.WithModelName("smart"),
)

// 下一次请求仍然使用默认模型 "claude-3-5-haiku-20241022".
eventChan2, err := runner.Run(ctx, userID, sessionID, message2)
```

**使用场景**：

```go
// 根据消息复杂度动态选择模型.
var opts []agent.RunOption
if isComplexQuery(message) {
    opts = append(opts, agent.WithModelName("smart")) // 复杂查询使用强大模型.
}

eventChan, err := runner.Run(ctx, userID, sessionID, message, opts...)

// 为特定任务使用专门的模型.
eventChan, err := runner.Run(ctx, userID, sessionID, visionMessage,
    agent.WithModelName("vision"),
)
```

##### 配置说明

**WithModels 选项**：

- 接受一个 `map[string]model.Model`，key 为模型名称，value 为模型实例
- 如果同时设置了 `WithModel` 和 `WithModels`，`WithModel` 指定初始模型
- 如果只设置了 `WithModels`，将使用 map 中的第一个模型作为初始模型（注意：map 遍历顺序不确定，建议明确指定初始模型）
- 保留名称：`__default__` 是框架内部使用的保留名称，建议不要使用

**SetModelByName 方法**：

- 参数：模型名称（字符串）
- 返回：如果模型名称不存在，返回错误
- 模型必须是通过 `WithModels` 预先注册的

**请求级别选项**：

- `agent.RunOptions.Model`：直接指定模型实例
- `agent.RunOptions.ModelName`：指定预注册的模型名称
- 优先级：`Model` > `ModelName` > Agent 默认模型
- 如果 `ModelName` 指定的模型不存在，将回退到 Agent 默认模型

##### Agent 级别 vs 请求级别对比

| 特性     | Agent 级别切换              | 请求级别切换                   |
| -------- | --------------------------- | ------------------------------ |
| 影响范围 | 所有后续请求                | 仅当前请求                     |
| 使用方式 | `SetModel`/`SetModelByName` | `RunOptions.Model`/`ModelName` |
| 状态变化 | 改变 Agent 默认模型         | 不改变 Agent 状态              |
| 适用场景 | 全局策略调整                | 特定任务临时需求               |
| 并发影响 | 影响所有并发请求            | 不影响其他请求                 |
| 典型用例 | 用户等级、时间段策略        | 复杂查询、推理任务             |

##### Agent 级别切换方式对比

| 特性     | SetModel         | SetModelByName       |
| -------- | ---------------- | -------------------- |
| 使用方式 | 传入模型实例     | 传入模型名称         |
| 预注册   | 不需要           | 需要通过 WithModels  |
| 错误处理 | 无               | 返回 error           |
| 适用场景 | 简单切换         | 复杂场景，多模型管理 |
| 代码维护 | 需要持有模型实例 | 只需要记住名称       |

##### 重要说明

**Agent 级别切换**：

- **即时生效**：调用 `SetModel` 或 `SetModelByName` 后，下一次请求立即使用新模型
- **会话保持**：切换模型不会清除会话历史
- **配置独立**：每个模型保留自己的配置（温度、最大 token 等）
- **并发安全**：两种切换方式都是并发安全的

**请求级别切换**：

- **临时覆盖**：仅影响当前请求，不改变 Agent 的默认模型
- **优先级高**：请求级别的模型设置优先于 Agent 默认模型
- **无副作用**：不影响其他并发请求或后续请求
- **灵活组合**：可以与 Agent 级别切换配合使用

##### 使用示例

完整的交互式示例请参考 [examples/model/switch](https://github.com/trpc-group/trpc-agent-go/tree/main/examples/model/switch)，该示例演示了 Agent 级别和请求级别两种切换方式。

#### 3. 批量处理（Batch API）

Batch API 是一种异步批量处理技术，用于高效处理大量请求。该功能特别适用于需要处理大规模数据的场景，能够显著降低成本并提高处理效率。

##### 核心特性

- **异步处理**：批量请求异步处理，无需等待即时响应
- **成本优化**：通常比单独请求更具成本效益
- **灵活输入**：支持内联请求和文件输入两种方式
- **完整管理**：提供创建、查询、取消、列表等完整操作
- **结果解析**：自动下载和解析批处理结果

##### 快速开始

**创建批处理任务**：

```go
import (
    openaisdk "github.com/openai/openai-go"
    "trpc.group/trpc-go/trpc-agent-go/model"
    "trpc.group/trpc-go/trpc-agent-go/model/openai"
)

// 创建模型实例
llm := openai.New("gpt-4o-mini")

// 准备批处理请求
requests := []*openai.BatchRequestInput{
    {
        CustomID: "request-1",
        Method:   "POST",
        URL:      string(openaisdk.BatchNewParamsEndpointV1ChatCompletions),
        Body: openai.BatchRequest{
            Messages: []model.Message{
                model.NewSystemMessage("你是一个有用的助手。"),
                model.NewUserMessage("你好"),
            },
        },
    },
    {
        CustomID: "request-2",
        Method:   "POST",
        URL:      string(openaisdk.BatchNewParamsEndpointV1ChatCompletions),
        Body: openai.BatchRequest{
            Messages: []model.Message{
                model.NewSystemMessage("你是一个有用的助手。"),
                model.NewUserMessage("介绍一下 Go 语言"),
            },
        },
    },
}

// 创建批处理任务
batch, err := llm.CreateBatch(ctx, requests,
    openai.WithBatchCreateCompletionWindow("24h"),
)
if err != nil {
    log.Fatal(err)
}

fmt.Printf("批处理任务已创建: %s\n", batch.ID)
```

##### 批处理操作

**查询批处理状态**：

```go
// 获取批处理详情
batch, err := llm.RetrieveBatch(ctx, batchID)
if err != nil {
    log.Fatal(err)
}

fmt.Printf("状态: %s\n", batch.Status)
fmt.Printf("总请求数: %d\n", batch.RequestCounts.Total)
fmt.Printf("已完成: %d\n", batch.RequestCounts.Completed)
fmt.Printf("失败: %d\n", batch.RequestCounts.Failed)
```

**下载和解析结果**：

```go
// 下载输出文件
if batch.OutputFileID != "" {
    text, err := llm.DownloadFileContent(ctx, batch.OutputFileID)
    if err != nil {
        log.Fatal(err)
    }

    // 解析批处理输出
    entries, err := llm.ParseBatchOutput(text)
    if err != nil {
        log.Fatal(err)
    }

    // 处理每个结果
    for _, entry := range entries {
        fmt.Printf("[%s] 状态码: %d\n", entry.CustomID, entry.Response.StatusCode)
        if len(entry.Response.Body.Choices) > 0 {
            content := entry.Response.Body.Choices[0].Message.Content
            fmt.Printf("内容: %s\n", content)
        }
        if entry.Error != nil {
            fmt.Printf("错误: %s\n", entry.Error.Message)
        }
    }
}
```

**取消批处理任务**：

```go
// 取消正在进行的批处理
batch, err := llm.CancelBatch(ctx, batchID)
if err != nil {
    log.Fatal(err)
}

fmt.Printf("批处理任务已取消: %s\n", batch.ID)
```

**列出批处理任务**：

```go
// 列出批处理任务（支持分页）
page, err := llm.ListBatches(ctx, "", 10)
if err != nil {
    log.Fatal(err)
}

for _, batch := range page.Data {
    fmt.Printf("ID: %s, 状态: %s\n", batch.ID, batch.Status)
}
```

##### 配置选项

**全局配置**：

```go
// 在创建模型时配置批处理默认参数
llm := openai.New("gpt-4o-mini",
    openai.WithBatchCompletionWindow("24h"),
    openai.WithBatchMetadata(map[string]string{
        "project": "my-project",
        "env":     "production",
    }),
    openai.WithBatchBaseURL("https://custom-batch-api.com"),
)
```

**请求级配置**：

```go
// 在创建批处理时覆盖默认配置
batch, err := llm.CreateBatch(ctx, requests,
    openai.WithBatchCreateCompletionWindow("48h"),
    openai.WithBatchCreateMetadata(map[string]string{
        "priority": "high",
    }),
)
```

##### 工作原理

Batch API 的执行流程：

```text
1. 准备批处理请求（BatchRequestInput 列表）
2. 验证请求格式和 CustomID 唯一性
3. 生成 JSONL 格式的输入文件
4. 上传输入文件到服务端
5. 创建批处理任务
6. 异步处理请求
7. 下载输出文件并解析结果
```

关键设计：

- **CustomID 唯一性**：每个请求必须有唯一的 CustomID 用于匹配输入输出
- **JSONL 格式**：批处理使用 JSONL（JSON Lines）格式存储请求和响应
- **异步处理**：批处理任务在后台异步执行，不阻塞主流程
- **完成窗口**：可配置批处理的完成时间窗口（如 24h）

##### 使用场景

- **大规模数据处理**：需要处理数千或数万条请求
- **离线分析**：非实时的数据分析和处理任务
- **成本优化**：批量处理通常比单独请求更经济
- **定时任务**：定期执行的批量处理作业

##### 使用示例

完整的交互式示例请参考 [examples/model/batch](https://github.com/trpc-group/trpc-agent-go/tree/main/examples/model/batch)。

#### 4. 重试机制（Retry）

重试机制是一种自动错误恢复技术，用于在请求失败时自动重试。该功能由底层 OpenAI SDK 提供，框架通过配置选项将重试参数传递给 SDK。

##### 核心特性

- **自动重试**：SDK 自动处理可重试的错误
- **智能退避**：遵循 API 的 `Retry-After` 头或使用指数退避
- **可配置性**：支持自定义最大重试次数和超时时间
- **零维护**：无需自定义重试逻辑，由成熟的 SDK 处理

##### 快速开始

**基础配置**：

```go
import (
    "time"

    openaiopt "github.com/openai/openai-go/option"
    "trpc.group/trpc-go/trpc-agent-go/model/openai"
)

// 创建带重试配置的模型实例
llm := openai.New("gpt-4o-mini",
    openai.WithOpenAIOptions(
        openaiopt.WithMaxRetries(3),
        openaiopt.WithRequestTimeout(30*time.Second),
    ),
)
```

##### 可重试的错误

OpenAI SDK 自动重试以下错误：

- **408 Request Timeout**：请求超时
- **409 Conflict**：冲突错误
- **429 Too Many Requests**：速率限制
- **500+ Server Errors**：服务器内部错误（5xx）
- **网络连接错误**：无响应或连接失败

**注意**：SDK 默认最大重试次数为 2 次。

##### 重试策略

**标准重试**：

```go
// 适用于大多数场景的标准配置
llm := openai.New("gpt-4o-mini",
    openai.WithOpenAIOptions(
        openaiopt.WithMaxRetries(3),
        openaiopt.WithRequestTimeout(30*time.Second),
    ),
)
```

**速率限制优化**：

```go
// 针对速率限制场景的优化配置
llm := openai.New("gpt-4o-mini",
    openai.WithOpenAIOptions(
        openaiopt.WithMaxRetries(5),  // 更多重试次数
        openaiopt.WithRequestTimeout(60*time.Second),  // 更长超时
    ),
)
```

**快速失败**：

```go
// 需要快速失败的场景
llm := openai.New("gpt-4o-mini",
    openai.WithOpenAIOptions(
        openaiopt.WithMaxRetries(1),  // 最少重试
        openaiopt.WithRequestTimeout(10*time.Second),  // 短超时
    ),
)
```

##### 工作原理

重试机制的执行流程：

```text
1. 发送请求到 LLM API
2. 如果请求失败且错误可重试：
   a. 检查是否达到最大重试次数
   b. 根据 Retry-After 头或指数退避计算等待时间
   c. 等待后重新发送请求
3. 如果请求成功或不可重试，返回结果
```

关键设计：

- **SDK 级实现**：重试逻辑完全由 OpenAI SDK 处理
- **配置传递**：框架通过 `WithOpenAIOptions` 传递配置
- **智能退避**：优先使用 API 返回的 `Retry-After` 头
- **透明处理**：对应用层透明，无需额外代码

##### 使用场景

- **生产环境**：提高服务可靠性和容错能力
- **速率限制**：自动处理 429 错误
- **网络不稳定**：应对临时网络故障
- **服务器错误**：处理临时的服务端问题

##### 重要说明

- **无框架重试**：框架本身不实现重试逻辑
- **客户端级重试**：所有重试由 OpenAI 客户端处理
- **配置透传**：使用 `WithOpenAIOptions` 配置重试行为
- **自动处理**：速率限制（429）自动处理，无需额外代码

##### 使用示例

完整的交互式示例请参考 [examples/model/retry](https://github.com/trpc-group/trpc-agent-go/tree/main/examples/model/retry)。

#### 5. 自定义 HTTP Header

在网关、专有平台或代理环境中，请求模型 API 往往需要额外的
HTTP Header（例如组织/租户标识、灰度路由、自定义鉴权等）。Model 模块
提供两种可靠方式为“所有模型请求”添加 Header，适用于普通请求、流式、
文件上传、批处理等全链路。

推荐顺序：

- 通过 OpenAI RequestOption 设置全局 Header（简单、直观）
- 通过自定义 `http.RoundTripper` 注入（进阶、横切能力更强）

上述两种方式同样影响流式请求，因为底层使用的是同一个客户端。

##### 1. 使用 OpenAI RequestOption 设置全局 Header

通过 `WithOpenAIOptions` 配合 `openaiopt.WithHeader` 或
`openaiopt.WithMiddleware`，可为底层 OpenAI 客户端发起的“每个请求”
注入 Header。

```go
import (
    openaiopt "github.com/openai/openai-go/option"
    "trpc.group/trpc-go/trpc-agent-go/model/openai"
)

llm := openai.New("deepseek-chat",
    // 若你的平台要求额外头部
    openai.WithOpenAIOptions(
        openaiopt.WithHeader("X-Custom-Header", "custom-value"),
        openaiopt.WithHeader("X-Request-ID", "req-123"),
        // 也可设置 User-Agent 或厂商特定头
        openaiopt.WithHeader("User-Agent", "trpc-agent-go/1.0"),
    ),
)
```

若需要按条件设置（例如仅对某些路径或依赖调用上下文值），可使用中间件：

```go
llm := openai.New("deepseek-chat",
    openai.WithOpenAIOptions(
        openaiopt.WithMiddleware(
            func(r *http.Request, next openaiopt.MiddlewareNext) (*http.Response, error) {
                // 例：按上下文值设置“每次请求”的头部
                if v := r.Context().Value("x-request-id"); v != nil {
                    if s, ok := v.(string); ok && s != "" {
                        r.Header.Set("X-Request-ID", s)
                    }
                }
                // 或仅对对话补全接口生效
                if strings.Contains(r.URL.Path, "/chat/completions") {
                    r.Header.Set("X-Feature-Flag", "on")
                }
                return next(r)
            },
        ),
    ),
)
```

鉴权差异注意事项：

- OpenAI 风格：保留 `openai.WithAPIKey("sk-...")`，底层会设置
  `Authorization: Bearer ...`。
- Azure/部分 OpenAI 兼容：若要求 `api-key` 头部，则不要调用
  `WithAPIKey`，改为使用
  `openaiopt.WithHeader("api-key", "<key>")`。

##### 2. 使用自定义 http.RoundTripper（进阶）

在 HTTP 传输层统一注入 Header，适合同时需要代理、TLS、自定义监控等
能力的场景。

```go
type headerRoundTripper struct{ base http.RoundTripper }

func (rt headerRoundTripper) RoundTrip(req *http.Request) (*http.Response, error) {
    // 添加或覆盖头部
    req.Header.Set("X-Custom-Header", "custom-value")
    req.Header.Set("X-Trace-ID", "trace-xyz")
    return rt.base.RoundTrip(req)
}

llm := openai.New("deepseek-chat",
    openai.WithHTTPClientOptions(
        openai.WithHTTPClientTransport(headerRoundTripper{base: http.DefaultTransport}),
    ),
)
```

关于“每次请求”的头部：

- Agent/Runner 会把 `ctx` 透传至模型调用；中间件可从
  `req.Context()` 读取值，从而为“本次调用”注入头部。
- 对“对话补全”而言，目前未暴露单次调用级别的 BaseURL 覆盖；如需切
  换，请新建一个使用不同 BaseURL 的模型，或在中间件中修改 `r.URL`。

#### 6. Token 裁剪（Token Tailoring）

Token Tailoring 是一种智能的消息管理技术，用于在消息超出模型上下文窗口限制时自动裁剪消息，确保请求能够成功发送到 LLM API。该功能特别适用于长对话场景，能够在保留关键上下文的同时，将消息列表控制在模型的 token 限制内。

**自动模式（推荐）**：

```go
import (
    "trpc.group/trpc-go/trpc-agent-go/model/openai"
)

// 只需启用 token tailoring，其他参数自动配置
model := openai.New("deepseek-chat",
    openai.WithEnableTokenTailoring(true),
)
```

**高级模式**：

```go
// 自定义 token 限制和策略
model := openai.New("deepseek-chat",
    openai.WithEnableTokenTailoring(true),               // 必需：启用 token tailoring
    openai.WithMaxInputTokens(10000),                    // 自定义 token 限制
    openai.WithTokenCounter(customCounter),              // 可选：自定义计数器
    openai.WithTailoringStrategy(customStrategy),        // 可选：自定义策略
)
```

**Token 计算公式**：

框架会根据模型的上下文窗口自动计算 "maxInputTokens"：

```
safetyMargin = contextWindow × 10%
calculatedMax = contextWindow - 2048（输出预留）- 512（协议开销）- safetyMargin
ratioLimit = contextWindow × 100%（最大输入比例）
maxInputTokens = max(min(calculatedMax, ratioLimit), 1024（最小值）)
```

例如 "gpt-4o"（contextWindow = 128000）：

```
safetyMargin = 128000 × 0.10 = 12800 tokens
calculatedMax = 128000 - 2048 - 512 - 12800 = 112640 tokens
ratioLimit = 128000 × 1.0 = 128000 tokens
maxInputTokens = 112640 tokens（约占 context window 的 88%）
```

**默认预算参数**：

框架使用以下默认值进行 token 分配（**建议保留默认值**）：

- **协议开销（ProtocolOverheadTokens）**: 512 tokens - 用于请求/响应格式化
- **输出预留（ReserveOutputTokens）**: 2048 tokens - 为输出生成预留
- **输入最小值（InputTokensFloor）**: 1024 tokens - 确保模型正常处理
- **输出最小值（OutputTokensFloor）**: 256 tokens - 确保有意义的响应
- **安全边际比例（SafetyMarginRatio）**: 10% - token 计数不准确的缓冲
- **最大输入比例（MaxInputTokensRatio）**: 100% - 上下文窗口的最大输入比例

**裁剪策略**：

框架提供了默认的裁剪策略，按优先级保留以下消息：

1. **系统消息**：最高优先级，始终保留
2. **最新用户消息**：确保当前对话轮次完整
3. **工具调用相关消息**：保持工具调用的上下文完整性
4. **历史消息**：根据剩余空间保留尽可能多的历史对话

**自定义裁剪策略**：

可以通过实现 `TailoringStrategy` 接口来自定义裁剪逻辑：

```go
type CustomStrategy struct{}

func (s *CustomStrategy) Tailor(
    ctx context.Context,
    messages []model.Message,
    maxTokens int,
    counter tokencounter.Counter,
) ([]model.Message, error) {
    // 实现自定义裁剪逻辑
    // 例如：只保留最近 N 轮对话
    return messages, nil
}

model := openai.New("deepseek-chat",
    openai.WithEnableTokenTailoring(true),
    openai.WithTailoringStrategy(&CustomStrategy{}),
)
```

**进阶配置（自定义预算参数）**：

如果默认的 token 分配策略不满足您的需求，可以通过 `WithTokenTailoringConfig` 自定义预算参数。**注意：除非有特殊需求，否则建议保留默认值。**

```go
model := openai.New("deepseek-chat",
    openai.WithEnableTokenTailoring(true),
    openai.WithTokenTailoringConfig(&openai.TokenTailoringConfig{
        ProtocolOverheadTokens: 1024,   // 自定义协议开销
        ReserveOutputTokens:    4096,   // 自定义输出预留
        InputTokensFloor:       2048,   // 自定义输入最小值
        OutputTokensFloor:      512,    // 自定义输出最小值
        SafetyMarginRatio:      0.15,   // 自定义安全边际（15%）
        MaxInputTokensRatio:    0.90,   // 自定义最大输入比例（90%）
    }),
)
```

对于 Anthropic 模型，可以使用相同的配置：

```go
model := anthropic.New("claude-sonnet-4-0",
    anthropic.WithEnableTokenTailoring(true),
    anthropic.WithTokenTailoringConfig(&anthropic.TokenTailoringConfig{
        SafetyMarginRatio: 0.15,  // 提高安全边际到 15%
    }),
)
```

<<<<<<< HEAD
#### 6. Variant 优化：平台特有行为适配

=======
#### 7. Variant 优化：平台特有行为适配
>>>>>>> 8c14b8fb
Variant 机制是 Model 模块的重要优化，用于处理不同 OpenAI 兼容平台的特有行为差异。通过指定不同的 Variant，框架能够自动适配各平台的 API 差异，特别是文件上传、删除和处理逻辑。

##### 6.1. 支持的 Variant 类型

框架目前支持以下 Variant：

**1. VariantOpenAI（默认）**

- 标准 OpenAI API 兼容行为
- 文件上传路径：`/openapi/v1/files`
- 文件用途：`user_data`
- 删除文件的 Http 请求方法：`DELETE`

**2. VariantHunyuan（混元）**

- 腾讯混元平台特有适配
- 文件上传路径：`/openapi/v1/files/uploads`
- 文件用途：`file-extract`
- 删除文件的 Http 请求方法：`POST`

**3. VariantDeepSeek**

- DeepSeek 平台适配
- 默认 BaseURL：`https://api.deepseek.com`
- API Key 环境变量名：`DEEPSEEK_API_KEY`
- 其他行为与标准 OpenAI 一致

**4. VariantQwen（千问）**

- 通义千问平台适配
- 默认 BaseURL：`https://dashscope.aliyuncs.com/compatible-mode/v1`
- API Key 环境变量名：`DASHSCOPE_API_KEY`
- 其他行为与标准 OpenAI 一致

##### 6.2. 使用方式

**使用示例**：

```go
import "trpc.group/trpc-go/trpc-agent-go/model/openai"

// 使用混元平台
model := openai.New("hunyuan-model",
    openai.WithBaseURL("https://your-hunyuan-api.com"),
    openai.WithAPIKey("your-api-key"),
    openai.WithVariant(openai.VariantHunyuan), // 关键：指定混元
)

// 使用 DeepSeek 平台
model := openai.New("deepseek-chat",
    openai.WithBaseURL("https://api.deepseek.com/v1"),
    openai.WithAPIKey("your-api-key"),
    openai.WithVariant(openai.VariantDeepSeek), // 指定 DeepSeek
)
```

##### 6.3. Variant 的行为差异示例

**消息内容处理差异**：

```go
import "trpc.group/trpc-go/trpc-agent-go/model"

// 对于混元平台，文件 ID 会放在 extraFields 中而非 content parts
message := model.Message{
    Role: model.RoleUser,
    ContentParts: []model.ContentPart{
        {
            Type: model.ContentTypeFile,
            File: &model.File{
                FileID: "file_123",
            },
        },
    },
}
```

**环境变量自动配置**：

对于某些 Variant，框架支持自动从环境变量读取配置：

```bash
# DeepSeek 自动配置
export DEEPSEEK_API_KEY="your-api-key"
# 无需显式调用 WithAPIKey，框架会自动读取
```

```go
import "trpc.group/trpc-go/trpc-agent-go/model"

// DeepSeek 自动配置示例
model := openai.New("deepseek-chat",
    openai.WithVariant(openai.VariantDeepSeek), // 自动读取 DEEPSEEK_API_KEY
)
```

## Anthropic Model

Anthropic Model 用于对接 Claude 模型及其兼容平台，支持流式输出、思考模式与工具调用，并提供丰富的回调机制，同时可灵活设置自定义 HTTP Header.

### 配置方式

#### 环境变量方式

```bash
export ANTHROPIC_API_KEY="your-api-key"
export ANTHROPIC_BASE_URL="https://api.anthropic.com" # 可选配置，默认为此 BASE URL
```

#### 代码方式

```go
import "trpc.group/trpc-go/trpc-agent-go/model/anthropic"

m := anthropic.New(
    "claude-sonnet-4-0",
    anthropic.WithAPIKey("your-api-key"),
    anthropic.WithBaseURL("https://api.anthropic.com"), // 可选配置，默认为此 BASE URL
)
```

### 直接使用 Model

```go
import (
    "trpc.group/trpc-go/trpc-agent-go/model"
    "trpc.group/trpc-go/trpc-agent-go/model/anthropic"
)

func main() {
	// 创建模型实例
	llm := anthropic.New("claude-sonnet-4-0")
	// 构建请求
	temperature := 0.7
	maxTokens := 1000
	request := &model.Request{
		Messages: []model.Message{
			model.NewSystemMessage("你是一个专业的AI助手。"),
			model.NewUserMessage("介绍一下Go语言的并发特性。"),
		},
		GenerationConfig: model.GenerationConfig{
			Temperature: &temperature,
			MaxTokens:   &maxTokens,
			Stream:      false,
		},
	}
	// 调用模型
	ctx := context.Background()
	responseChan, err := llm.GenerateContent(ctx, request)
	if err != nil {
		fmt.Printf("系统错误: %v\n", err)
		return
	}
	// 处理响应
	for response := range responseChan {
		if response.Error != nil {
			fmt.Printf("API错误: %s\n", response.Error.Message)
			return
		}
		if len(response.Choices) > 0 {
			fmt.Printf("回复: %s\n", response.Choices[0].Message.Content)
		}
		if response.Done {
			break
		}
	}
}
```

### 流式输出

```go
import (
    "trpc.group/trpc-go/trpc-agent-go/model"
    "trpc.group/trpc-go/trpc-agent-go/model/anthropic"
)

func main() {
	// 创建模型实例
	llm := anthropic.New("claude-sonnet-4-0")
	// 流式请求配置
	temperature := 0.7
	maxTokens := 1000
	request := &model.Request{
		Messages: []model.Message{
			model.NewSystemMessage("你是一个创意故事讲述者。"),
			model.NewUserMessage("写一个关于机器人学习绘画的短故事。"),
		},
		GenerationConfig: model.GenerationConfig{
			Temperature: &temperature,
			MaxTokens:   &maxTokens,
			Stream:      true,
		},
	}
	// 调用模型
	ctx := context.Background()
	// 处理流式响应
	responseChan, err := llm.GenerateContent(ctx, request)
	if err != nil {
		fmt.Printf("系统错误: %v\n", err)
		return
	}
	for response := range responseChan {
		if response.Error != nil {
			fmt.Printf("错误: %s", response.Error.Message)
			return
		}
		if len(response.Choices) > 0 && response.Choices[0].Delta.Content != "" {
			fmt.Print(response.Choices[0].Delta.Content)
		}
		if response.Done {
			break
		}
	}
}
```

### 高级参数配置

```go
// 使用高级生成参数
temperature := 0.3
maxTokens := 2000
topP := 0.9
thinking := true
thinkingTokens := 2048

request := &model.Request{
    Messages: []model.Message{
        model.NewSystemMessage("你是一个专业的技术文档撰写者。"),
        model.NewUserMessage("解释微服务架构的优缺点。"),
    },
    GenerationConfig: model.GenerationConfig{
        Temperature:     &temperature,
        MaxTokens:       &maxTokens,
        TopP:            &topP,
        ThinkingEnabled: &thinking,
        ThinkingTokens:  &thinkingTokens,
        Stream:          true,
    },
}
```

### 高级功能

#### 1. 回调函数

```go
import (
    anthropicsdk "github.com/anthropics/anthropic-sdk-go"
    "trpc.group/trpc-go/trpc-agent-go/model/anthropic"
)

model := anthropic.New(
    "claude-sonnet-4-0",
    anthropic.WithChatRequestCallback(func(ctx context.Context, req *anthropicsdk.MessageNewParams) {
        // Log request before sending.
        log.Printf("sending request: model=%s, messages=%d.", req.Model, len(req.Messages))
    }),
    anthropic.WithChatResponseCallback(func(ctx context.Context, req *anthropicsdk.MessageNewParams, resp *anthropicsdk.Message) {
        // Log non-streaming response details.
        log.Printf("received response: id=%s, input_tokens=%d, output_tokens=%d.", resp.ID, resp.Usage.InputTokens, resp.Usage.OutputTokens)
    }),
    anthropic.WithChatChunkCallback(func(ctx context.Context, req *anthropicsdk.MessageNewParams, chunk *anthropicsdk.MessageStreamEventUnion) {
        // Log streaming event type.
        log.Printf("stream event: %T.", chunk.AsAny())
    }),
    anthropic.WithChatStreamCompleteCallback(func(ctx context.Context, req *anthropicsdk.MessageNewParams, acc *anthropicsdk.Message, streamErr error) {
        // Log stream completion or error.
        if streamErr != nil {
            log.Printf("stream failed: %v.", streamErr)
            return
        }
        log.Printf("stream completed: finish_reason=%s, input_tokens=%d, output_tokens=%d.", acc.StopReason, acc.Usage.InputTokens, acc.Usage.OutputTokens)
    }),
)
```

#### 2. 模型切换（Model Switching）

模型切换允许在运行时动态更换 Agent 使用的 LLM 模型。框架提供两种方式：Agent 级别切换（影响所有后续请求）和请求级别切换（仅影响单次请求）。

##### Agent 级别切换

Agent 级别切换会改变 Agent 的默认模型，影响所有后续请求。

###### 方式一：直接设置模型实例

通过 `SetModel` 方法直接传入模型实例：

```go
import (
    "trpc.group/trpc-go/trpc-agent-go/agent/llmagent"
    "trpc.group/trpc-go/trpc-agent-go/model/anthropic"
)

// 创建 Agent.
agent := llmagent.New("my-agent",
    llmagent.WithModel(anthropic.New("claude-3-5-haiku-20241022")),
)

// 切换到其他模型.
agent.SetModel(anthropic.New("claude-3-5-sonnet-20241022"))
```

**使用场景**：

```go
// 根据任务复杂度选择模型.
if isComplexTask {
    agent.SetModel(anthropic.New("claude-3-5-sonnet-20241022"))  // 使用强大模型.
} else {
    agent.SetModel(anthropic.New("claude-3-5-haiku-20241022"))  // 使用快速模型.
}
```

###### 方式二：按名称切换模型

通过 `WithModels` 预注册多个模型，然后使用 `SetModelByName` 按名称切换：

```go
import (
    "trpc.group/trpc-go/trpc-agent-go/agent/llmagent"
    "trpc.group/trpc-go/trpc-agent-go/model"
    "trpc.group/trpc-go/trpc-agent-go/model/anthropic"
)

// 创建多个模型实例.
sonnet := anthropic.New("claude-3-5-sonnet-20241022")
haiku := anthropic.New("claude-3-5-haiku-20241022")

// 创建 Agent 时注册所有模型.
agent := llmagent.New("my-agent",
    llmagent.WithModels(map[string]model.Model{
        "smart": sonnet,
        "fast":  haiku,
    }),
    llmagent.WithModel(haiku), // 指定初始模型.
    llmagent.WithInstruction("你是一个智能助手。"),
)

// 运行时按名称切换模型.
err := agent.SetModelByName("smart")
if err != nil {
    log.Fatal(err)
}

// 切换到其他模型.
err = agent.SetModelByName("fast")
if err != nil {
    log.Fatal(err)
}
```

**使用场景**：

```go
// 根据用户等级选择模型.
modelName := "fast" // 默认使用快速模型.
if user.IsPremium() {
    modelName = "smart" // 付费用户使用高级模型.
}
if err := agent.SetModelByName(modelName); err != nil {
    log.Printf("切换模型失败: %v", err)
}

// 根据时间段选择模型（成本优化）.
hour := time.Now().Hour()
if hour >= 22 || hour < 8 {
    // 夜间使用快速模型.
    agent.SetModelByName("fast")
} else {
    // 白天使用智能模型.
    agent.SetModelByName("smart")
}
```

##### 请求级别切换

请求级别切换允许为单次请求临时指定模型，不影响 Agent 的默认模型和其他请求。这对于需要针对特定任务使用不同模型的场景非常有用。

###### 方式一：使用 WithModel 选项

通过 `agent.WithModel` 为单次请求指定模型实例：

```go
import (
    "trpc.group/trpc-go/trpc-agent-go/agent"
    "trpc.group/trpc-go/trpc-agent-go/model/anthropic"
)

// 为这次请求使用特定模型.
eventChan, err := runner.Run(ctx, userID, sessionID, message,
    agent.WithModel(anthropic.New("claude-3-5-sonnet-20241022")),
)
```

###### 方式二：使用 WithModelName 选项（推荐）

通过 `agent.WithModelName` 为单次请求指定预注册的模型名称：

```go
// 创建 Agent 时预注册多个模型.
agent := llmagent.New("my-agent",
    llmagent.WithModels(map[string]model.Model{
        "smart": anthropic.New("claude-3-5-sonnet-20241022"),
        "fast":  anthropic.New("claude-3-5-haiku-20241022"),
    }),
    llmagent.WithModel(anthropic.New("claude-3-5-haiku-20241022")), // 默认模型.
)

runner := runner.NewRunner("app", agent)

// 为这次请求临时使用 "smart" 模型.
eventChan, err := runner.Run(ctx, userID, sessionID, message,
    agent.WithModelName("smart"),
)

// 下一次请求仍然使用默认模型 "claude-3-5-haiku-20241022".
eventChan2, err := runner.Run(ctx, userID, sessionID, message2)
```

**使用场景**：

```go
// 根据消息复杂度动态选择模型.
var opts []agent.RunOption
if isComplexQuery(message) {
    opts = append(opts, agent.WithModelName("smart")) // 复杂查询使用强大模型.
}

eventChan, err := runner.Run(ctx, userID, sessionID, message, opts...)

// 为特定任务使用专门的模型.
eventChan, err := runner.Run(ctx, userID, sessionID, visionMessage,
    agent.WithModelName("vision"),
)
```

##### 配置说明

**WithModels 选项**：

- 接受一个 `map[string]model.Model`，key 为模型名称，value 为模型实例
- 如果同时设置了 `WithModel` 和 `WithModels`，`WithModel` 指定初始模型
- 如果只设置了 `WithModels`，将使用 map 中的第一个模型作为初始模型（注意：map 遍历顺序不确定，建议明确指定初始模型）
- 保留名称：`__default__` 是框架内部使用的保留名称，建议不要使用

**SetModelByName 方法**：

- 参数：模型名称（字符串）
- 返回：如果模型名称不存在，返回错误
- 模型必须是通过 `WithModels` 预先注册的

**请求级别选项**：

- `agent.RunOptions.Model`：直接指定模型实例
- `agent.RunOptions.ModelName`：指定预注册的模型名称
- 优先级：`Model` > `ModelName` > Agent 默认模型
- 如果 `ModelName` 指定的模型不存在，将回退到 Agent 默认模型

##### Agent 级别 vs 请求级别对比

| 特性     | Agent 级别切换              | 请求级别切换                   |
| -------- | --------------------------- | ------------------------------ |
| 影响范围 | 所有后续请求                | 仅当前请求                     |
| 使用方式 | `SetModel`/`SetModelByName` | `RunOptions.Model`/`ModelName` |
| 状态变化 | 改变 Agent 默认模型         | 不改变 Agent 状态              |
| 适用场景 | 全局策略调整                | 特定任务临时需求               |
| 并发影响 | 影响所有并发请求            | 不影响其他请求                 |
| 典型用例 | 用户等级、时间段策略        | 复杂查询、推理任务             |

##### Agent 级别切换方式对比

| 特性     | SetModel         | SetModelByName       |
| -------- | ---------------- | -------------------- |
| 使用方式 | 传入模型实例     | 传入模型名称         |
| 预注册   | 不需要           | 需要通过 WithModels  |
| 错误处理 | 无               | 返回 error           |
| 适用场景 | 简单切换         | 复杂场景，多模型管理 |
| 代码维护 | 需要持有模型实例 | 只需要记住名称       |

##### 重要说明

**Agent 级别切换**：

- **即时生效**：调用 `SetModel` 或 `SetModelByName` 后，下一次请求立即使用新模型
- **会话保持**：切换模型不会清除会话历史
- **配置独立**：每个模型保留自己的配置（温度、最大 token 等）
- **并发安全**：两种切换方式都是并发安全的

**请求级别切换**：

- **临时覆盖**：仅影响当前请求，不改变 Agent 的默认模型
- **优先级高**：请求级别的模型设置优先于 Agent 默认模型
- **无副作用**：不影响其他并发请求或后续请求
- **灵活组合**：可以与 Agent 级别切换配合使用

##### 使用示例

完整的交互式示例请参考 [examples/model/switch](https://github.com/trpc-group/trpc-agent-go/tree/main/examples/model/switch)，该示例演示了 Agent 级别和请求级别两种切换方式。

#### 3. 自定义 HTTP Header

在网关、专有平台或代理环境中，请求模型 API 往往需要额外的 HTTP Header（例如组织/租户标识、灰度路由、自定义鉴权等）。Model 模块提供两种可靠方式为“所有模型请求”添加 Header，适用于普通请求、流式、文件上传、批处理等全链路。

推荐顺序：

- 通过 Anthropic RequestOption 设置全局 Header（简单、直观）
- 通过自定义 `http.RoundTripper` 注入（进阶、横切能力更强）

上述两种方式同样影响流式请求，因为底层使用的是同一个客户端，

##### 1. 使用 Anthropic RequestOption 设置全局 Header

通过 `WithAnthropicClientOptions` 配合 `anthropicopt.WithHeader` 或 `anthropicopt.WithMiddleware`，可为底层 Anthropic 客户端发起的每个请求注入 Header。

```go
import (
    anthropicopt "github.com/anthropics/anthropic-sdk-go/option"
    "trpc.group/trpc-go/trpc-agent-go/model/anthropic"
)

llm := anthropic.New("claude-sonnet-4-0",
    // 若你的平台要求额外头部
    anthropic.WithAnthropicClientOptions(
        anthropicopt.WithHeader("X-Custom-Header", "custom-value"),
        anthropicopt.WithHeader("X-Request-ID", "req-123"),
        // 也可设置 User-Agent 或厂商特定头
        anthropicopt.WithHeader("User-Agent", "trpc-agent-go/1.0"),
    ),
)
```

若需要按条件设置（例如仅对某些路径或依赖调用上下文值），可使用中间件：

```go
import (
    anthropicopt "github.com/anthropics/anthropic-sdk-go/option"
    "trpc.group/trpc-go/trpc-agent-go/model/anthropic"
)

llm := anthropic.New("claude-sonnet-4-0",
    anthropic.WithAnthropicClientOptions(
        anthropicopt.WithMiddleware(
            func(r *http.Request, next anthropicopt.MiddlewareNext) (*http.Response, error) {
                // 例：按上下文值设置"每次请求"的头部
                if v := r.Context().Value("x-request-id"); v != nil {
                    if s, ok := v.(string); ok && s != "" {
                        r.Header.Set("X-Request-ID", s)
                    }
                }
                // 或仅对对话补全接口生效
                if strings.Contains(r.URL.Path, "v1/messages") {
                    r.Header.Set("X-Feature-Flag", "on")
                }
                return next(r)
            },
        ),
    ),
)
```

##### 2. 使用自定义 http.RoundTripper

在 HTTP 传输层统一注入 Header，适合同时需要代理、TLS、自定义监控等能力的场景。

```go
import (
    anthropicopt "github.com/anthropics/anthropic-sdk-go/option"
    "trpc.group/trpc-go/trpc-agent-go/model/anthropic"
)

type headerRoundTripper struct{ base http.RoundTripper }

func (rt headerRoundTripper) RoundTrip(req *http.Request) (*http.Response, error) {
    // 添加或覆盖头部
    req.Header.Set("X-Custom-Header", "custom-value")
    req.Header.Set("X-Trace-ID", "trace-xyz")
    return rt.base.RoundTrip(req)
}

llm := anthropic.New("claude-sonnet-4-0",
    anthropic.WithHTTPClientOptions(
        anthropic.WithHTTPClientTransport(headerRoundTripper{base: http.DefaultTransport}),
    ),
)
```

关于“每次请求”的头部：

- Agent/Runner 会把 `ctx` 透传至模型调用；中间件可从 `req.Context()` 读取值，从而为“本次调用”注入头部。
- 对“对话补全”而言，目前未暴露单次调用级别的 BaseURL 覆盖；如需切换，请新建一个使用不同 BaseURL 的模型，或在中间件中修改 `r.URL`。

#### 4. Token 裁剪（Token Tailoring）

Anthropic 模型同样支持 Token 裁剪功能，用于在消息超出模型上下文窗口限制时自动裁剪消息，确保请求能够成功发送到 LLM API。

**自动模式（推荐）**：

```go
import (
    "trpc.group/trpc-go/trpc-agent-go/model/anthropic"
)

// 只需启用 token tailoring，其他参数自动配置
model := anthropic.New("claude-3-5-sonnet",
    anthropic.WithEnableTokenTailoring(true),
)
```

**高级模式**：

```go
// 自定义 token 限制和策略
model := anthropic.New("claude-3-5-sonnet",
    anthropic.WithEnableTokenTailoring(true),               // 必需：启用 token tailoring
    anthropic.WithMaxInputTokens(10000),                    // 自定义 token 限制
    anthropic.WithTokenCounter(customCounter),              // 可选：自定义计数器
    anthropic.WithTailoringStrategy(customStrategy),        // 可选：自定义策略
)
```

关于 Token 计算公式、裁剪策略和自定义策略的详细说明，请参考 [OpenAI Model 的 Token 裁剪部分](#3-token-token-tailoring)。

<<<<<<< HEAD
### 3. Provider
=======

## Provider
>>>>>>> 8c14b8fb

随着多个大模型供应商的出现，一些供应商定义了各自的 API 规范。目前，框架已接入 OpenAI 和 Anthropic 的 API，并以 Model 的形式提供，用户可以通过 `openai.New` 和 `anthropic.New` 来使用不同供应商的模型。

然而，不同供应商在实例化方式和配置项上存在差异，开发者在切换供应商时往往需要修改大量代码，增加了切换成本。

为了解决这一问题，Provider 提供了一个统一的模型实例化入口。开发者只需指定供应商和模型名称，其他配置项通过统一的 `Option` 管理，从而简化了供应商切换的复杂度。

Provider 支持以下 `Option`：

| Option                                                                                            | 说明                                           |
| ------------------------------------------------------------------------------------------------- | ---------------------------------------------- |
| `WithAPIKey` / `WithBaseURL`                                                                      | 设置模型的 API Key 和 Base URL                 |
| `WithHTTPClientName` / `WithHTTPClientTransport`                                                  | 配置 HTTP 客户端属性                           |
| `WithChannelBufferSize`                                                                           | 调整响应 channel 缓冲区容量                    |
| `WithCallbacks`                                                                                   | 配置 OpenAI / Anthropic 的请求、响应、流式回调 |
| `WithExtraFields`                                                                                 | 配置请求体自定义字段                           |
| `WithEnableTokenTailoring` / `WithMaxInputTokens`<br>`WithTokenCounter` / `WithTailoringStrategy` | Token 裁剪相关参数                             |
| `WithOpenAI` / `WithAnthropic`                                                                    | 透传供应商原生 Option                          |

### 使用示例

```go
import (
    "trpc.group/trpc-go/trpc-agent-go/agent/llmagent"
    "trpc.group/trpc-go/trpc-agent-go/model/provider"
)

providerName := "openai"        // provider 支持 openai 和 anthropic.
modelName := "deepseek-chat"

modelInstance, err := provider.Model(
    providerName,
    modelName,
    provider.WithAPIKey(c.apiKey),
    provider.WithBaseURL(c.baseURL),
    provider.WithChannelBufferSize(c.channelBufferSize),
    provider.WithEnableTokenTailoring(c.tokenTailoring),
    provider.WithMaxInputTokens(c.maxInputTokens),
)

agent := llmagent.New("chat-assistant", llmagent.WithModel(modelInstance))
```

完整代码可参见 [examples/provider](https://github.com/trpc-group/trpc-agent-go/tree/main/examples/provider)。

### 注册自定义 Provider

框架支持通过注册自定义 Provider 来接入其他大模型供应商或自定义实现的模型。

通过 `provider.Register` 可以定义根据 Options 创建自定义模型实例的方法。

```go
import "trpc.group/trpc-go/trpc-agent-go/model/provider"

provider.Register("custom-provider", func(opts *provider.Options) (model.Model, error) {
    return newCustomModel(opts.ModelName, WithAPIKey(opts.APIKey)), nil
})

customModel, err := provider.Model("custom-provider", "custom-model")
```<|MERGE_RESOLUTION|>--- conflicted
+++ resolved
@@ -1216,15 +1216,11 @@
 )
 ```
 
-<<<<<<< HEAD
-#### 6. Variant 优化：平台特有行为适配
-
-=======
 #### 7. Variant 优化：平台特有行为适配
->>>>>>> 8c14b8fb
+
 Variant 机制是 Model 模块的重要优化，用于处理不同 OpenAI 兼容平台的特有行为差异。通过指定不同的 Variant，框架能够自动适配各平台的 API 差异，特别是文件上传、删除和处理逻辑。
 
-##### 6.1. 支持的 Variant 类型
+##### 7.1. 支持的 Variant 类型
 
 框架目前支持以下 Variant：
 
@@ -1847,12 +1843,7 @@
 
 关于 Token 计算公式、裁剪策略和自定义策略的详细说明，请参考 [OpenAI Model 的 Token 裁剪部分](#3-token-token-tailoring)。
 
-<<<<<<< HEAD
-### 3. Provider
-=======
-
 ## Provider
->>>>>>> 8c14b8fb
 
 随着多个大模型供应商的出现，一些供应商定义了各自的 API 规范。目前，框架已接入 OpenAI 和 Anthropic 的 API，并以 Model 的形式提供，用户可以通过 `openai.New` 和 `anthropic.New` 来使用不同供应商的模型。
 
