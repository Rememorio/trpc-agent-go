# Model Module

## Overview

The Model module is the large language model abstraction layer of the tRPC-Agent-Go framework, providing a unified LLM interface design that currently supports OpenAI-compatible and Anthropic-compatible API calls. Through standardized interface design, developers can flexibly switch between different model providers, achieving seamless model integration and invocation. This module has been verified to be compatible with most OpenAI-like interfaces both inside and outside the company.

The Model module has the following core features:

- **Unified Interface Abstraction**: Provides standardized `Model` interface, shielding differences between model providers
- **Streaming Response Support**: Native support for streaming output, enabling real-time interactive experience
- **Multimodal Capabilities**: Supports text, image, audio, and other multimodal content processing
- **Complete Error Handling**: Provides dual-layer error handling mechanism, distinguishing between system errors and API errors
- **Extensible Configuration**: Supports rich custom configuration options to meet different scenario requirements

## Quick Start

### Using Model in Agent

```go
import (
    "trpc.group/trpc-go/trpc-agent-go/agent/llmagent"
    "trpc.group/trpc-go/trpc-agent-go/model"
    "trpc.group/trpc-go/trpc-agent-go/model/openai"
    "trpc.group/trpc-go/trpc-agent-go/runner"
    "trpc.group/trpc-go/trpc-agent-go/tool"
)

func main() {
    // 1. Create model instance.
    modelInstance := openai.New("deepseek-chat",
        openai.WithExtraFields(map[string]interface{}{
            "tool_choice": "auto", // Automatically select tools.
        }),
    )

    // 2. Configure generation parameters.
    genConfig := model.GenerationConfig{
        MaxTokens:   intPtr(2000),
        Temperature: floatPtr(0.7),
        Stream:      true, // Enable streaming output.
    }

    // 3. Create Agent and integrate model.
    agent := llmagent.New(
        "chat-assistant",
        llmagent.WithModel(modelInstance),
        llmagent.WithDescription("A helpful assistant"),
        llmagent.WithInstruction("You are an intelligent assistant, use tools when needed."),
        llmagent.WithGenerationConfig(genConfig),
        llmagent.WithTools([]tool.Tool{calculatorTool, timeTool}),
    )

    // 4. Create Runner and run.
    r := runner.NewRunner("app-name", agent)
    eventChan, err := r.Run(ctx, userID, sessionID, model.NewUserMessage("Hello"))
    if err != nil {
        log.Fatal(err)
    }

    // 5. Handle response events.
    for event := range eventChan {
        // Handle streaming responses, tool calls, etc.
    }
}
```

Example code is located at [examples/runner](https://github.com/trpc-group/trpc-agent-go/tree/main/examples/runner)

### Usage Methods and Platform Integration Guide

The Model module supports multiple usage methods and platform integration. The following are common usage scenarios based on Runner examples:

#### Quick Start

```bash
# Basic usage: Configure through environment variables, run directly.
cd examples/runner
export OPENAI_BASE_URL="https://api.deepseek.com/v1"
export OPENAI_API_KEY="your-api-key"
go run main.go -model deepseek-chat
```

#### Platform Integration Configuration

All platform integration methods follow the same pattern, only requiring configuration of different environment variables or direct setting in code:

**Environment Variable Method** (Recommended):

```bash
export OPENAI_BASE_URL="Platform API address"
export OPENAI_API_KEY="API key"
```

**Code Method**:

```go
model := openai.New("Model name",
    openai.WithBaseURL("Platform API address"),
    openai.WithAPIKey("API key"),
)
```

#### Supported Platforms and Their Configuration

The following are configuration examples for each platform, divided into environment variable configuration and code configuration methods:

**Environment Variable Configuration**

The runner example supports specifying model names through command line parameters (-model), which is actually passing the model name when calling `openai.New()`.

```bash
# OpenAI platform.
export OPENAI_API_KEY="sk-..."
cd examples/runner
go run main.go -model gpt-4o-mini

# OpenAI API compatible.
export OPENAI_BASE_URL="https://api.deepseek.com/v1"
export OPENAI_API_KEY="your-api-key"
cd examples/runner
go run main.go -model deepseek-chat
```

**Code Configuration Method**

Configuration method when directly using Model in your own code:

```go
model := openai.New("deepseek-chat",
    openai.WithBaseURL("https://api.deepseek.com/v1"),
    openai.WithAPIKey("your-api-key"),
)

// Other platform configurations are similar, only need to modify model name, BaseURL and APIKey, no additional fields needed.
```

## Core Interface Design

### Model Interface

```go
// Model is the interface that all language models must implement.
type Model interface {
    // Generate content, supports streaming response.
    GenerateContent(ctx context.Context, request *Request) (<-chan *Response, error)

    // Return basic model information.
    Info() Info
}

// Model information structure.
type Info struct {
    Name string // Model name.
}
```

### Request Structure

```go
// Request represents the request sent to the model.
type Request struct {
    // Message list, containing system instructions, user input and assistant replies.
    Messages []Message `json:"messages"`

    // Generation configuration (inlined into request).
    GenerationConfig `json:",inline"`

    // Tool list.
    Tools map[string]tool.Tool `json:"-"`
}

// GenerationConfig contains generation parameter configuration.
type GenerationConfig struct {
    // Whether to use streaming response.
    Stream bool `json:"stream"`

    // Temperature parameter (0.0-2.0).
    Temperature *float64 `json:"temperature,omitempty"`

    // Maximum generation token count.
    MaxTokens *int `json:"max_tokens,omitempty"`

    // Top-P sampling parameter.
    TopP *float64 `json:"top_p,omitempty"`

    // Stop generation markers.
    Stop []string `json:"stop,omitempty"`

    // Frequency penalty.
    FrequencyPenalty *float64 `json:"frequency_penalty,omitempty"`

    // Presence penalty.
    PresencePenalty *float64 `json:"presence_penalty,omitempty"`

    // Reasoning effort level ("low", "medium", "high").
    ReasoningEffort *string `json:"reasoning_effort,omitempty"`

    // Whether to enable thinking mode.
    ThinkingEnabled *bool `json:"-"`

    // Maximum token count for thinking mode.
    ThinkingTokens *int `json:"-"`
}
```

### Response Structure

```go
// Response represents the response returned by the model.
type Response struct {
    // OpenAI compatible fields.
    ID                string   `json:"id,omitempty"`
    Object            string   `json:"object,omitempty"`
    Created           int64    `json:"created,omitempty"`
    Model             string   `json:"model,omitempty"`
    SystemFingerprint *string  `json:"system_fingerprint,omitempty"`
    Choices           []Choice `json:"choices,omitempty"`
    Usage             *Usage   `json:"usage,omitempty"`

    // Error information.
    Error *ResponseError `json:"error,omitempty"`

    // Internal fields.
    Timestamp time.Time `json:"-"`
    Done      bool      `json:"-"`
    IsPartial bool      `json:"-"`
}

// ResponseError represents API-level errors.
type ResponseError struct {
    Message string    `json:"message"`
    Type    ErrorType `json:"type"`
    Param   string    `json:"param,omitempty"`
    Code    string    `json:"code,omitempty"`
}
```

## OpenAI Model

The OpenAI Model is used to interface with OpenAI and its compatible platforms. It supports streaming output, multimodal and advanced parameter configuration, and provides rich callback mechanisms, batch processing and retry capabilities. It also allows for flexible setting of custom HTTP headers.

### Configuration Method

#### Environment Variable Method

```bash
export OPENAI_API_KEY="your-api-key"
export OPENAI_BASE_URL="https://api.openai.com" # Optional configuration, default is this BASE URL
```

#### Code Method

```go
import "trpc.group/trpc-go/trpc-agent-go/model/openai"

m := openai.New(
    "gpt-4o",
    openai.WithAPIKey("your-api-key"),
    openai.WithBaseURL("https://api.openai.com"), // Optional configuration, default is this BASE URL
)
```

### Direct Model Usage

```go
import (
    "context"
    "fmt"

    "trpc.group/trpc-go/trpc-agent-go/model"
    "trpc.group/trpc-go/trpc-agent-go/model/openai"
)

func main() {
    // Create model instance.
    llm := openai.New("deepseek-chat")

    // Build request.
    temperature := 0.7
    maxTokens := 1000

    request := &model.Request{
        Messages: []model.Message{
            model.NewSystemMessage("You are a professional AI assistant."),
            model.NewUserMessage("Introduce Go language's concurrency features."),
        },
        GenerationConfig: model.GenerationConfig{
            Temperature: &temperature,
            MaxTokens:   &maxTokens,
            Stream:      false,
        },
    }

    // Call model.
    ctx := context.Background()
    responseChan, err := llm.GenerateContent(ctx, request)
    if err != nil {
        fmt.Printf("System error: %v\n", err)
        return
    }

    // Handle response.
    for response := range responseChan {
        if response.Error != nil {
            fmt.Printf("API error: %s\n", response.Error.Message)
            return
        }

        if len(response.Choices) > 0 {
            fmt.Printf("Reply: %s\n", response.Choices[0].Message.Content)
        }

        if response.Done {
            break
        }
    }
}
```

### Streaming Output

```go
// Streaming request configuration.
request := &model.Request{
    Messages: []model.Message{
        model.NewSystemMessage("You are a creative story teller."),
        model.NewUserMessage("Write a short story about a robot learning to paint."),
    },
    GenerationConfig: model.GenerationConfig{
        Stream: true,  // Enable streaming output.
    },
}

// Handle streaming response.
responseChan, err := llm.GenerateContent(ctx, request)
if err != nil {
    return err
}

for response := range responseChan {
    if response.Error != nil {
        fmt.Printf("Error: %s", response.Error.Message)
        return
    }

    if len(response.Choices) > 0 && response.Choices[0].Delta.Content != "" {
        fmt.Print(response.Choices[0].Delta.Content)
    }

    if response.Done {
        break
    }
}
```

### Advanced Parameter Configuration

```go
// Use advanced generation parameters.
temperature := 0.3
maxTokens := 2000
topP := 0.9
presencePenalty := 0.2
frequencyPenalty := 0.5
reasoningEffort := "high"

request := &model.Request{
    Messages: []model.Message{
        model.NewSystemMessage("You are a professional technical documentation writer."),
        model.NewUserMessage("Explain the advantages and disadvantages of microservice architecture."),
    },
    GenerationConfig: model.GenerationConfig{
        Temperature:      &temperature,
        MaxTokens:        &maxTokens,
        TopP:             &topP,
        PresencePenalty:  &presencePenalty,
        FrequencyPenalty: &frequencyPenalty,
        ReasoningEffort:  &reasoningEffort,
        Stream:           true,
    },
}
```

### Multimodal Content

```go
// Read image file.
imageData, _ := os.ReadFile("image.jpg")

// Create multimodal message.
request := &model.Request{
    Messages: []model.Message{
        model.NewSystemMessage("You are an image analysis expert."),
        {
            Role: model.RoleUser,
            ContentParts: []model.ContentPart{
                {
                    Type: model.ContentTypeText,
                    Text: stringPtr("What's in this image?"),
                },
                {
                    Type: model.ContentTypeImage,
                    Image: &model.Image{
                        Data:   imageData,
                        Format: "jpeg",
                    },
                },
            },
        },
    },
}
```

### Advanced Features

#### 1. Callback Functions

```go
// Set pre-request callback function.
model := openai.New("deepseek-chat",
    openai.WithChatRequestCallback(func(ctx context.Context, req *openai.ChatCompletionNewParams) {
        // Called before request is sent.
        log.Printf("Sending request: model=%s, message count=%d", req.Model, len(req.Messages))
    }),

    // Set response callback function (non-streaming).
    openai.WithChatResponseCallback(func(ctx context.Context,
        req *openai.ChatCompletionNewParams,
        resp *openai.ChatCompletion) {
        // Called when complete response is received.
        log.Printf("Received response: ID=%s, tokens used=%d",
            resp.ID, resp.Usage.TotalTokens)
    }),

    // Set streaming response callback function.
    openai.WithChatChunkCallback(func(ctx context.Context,
        req *openai.ChatCompletionNewParams,
        chunk *openai.ChatCompletionChunk) {
        // Called when each streaming response chunk is received.
        log.Printf("Received streaming chunk: ID=%s", chunk.ID)
    }),

    // Set streaming completion callback function.
    openai.WithChatStreamCompleteCallback(func(ctx context.Context,
        req *openai.ChatCompletionNewParams,
        acc *openai.ChatCompletionAccumulator,
        streamErr error) {
        // Called when streaming is completely finished (success or error).
        if streamErr != nil {
            log.Printf("Streaming failed: %v", streamErr)
        } else {
            log.Printf("Streaming completed: reason=%s",
                acc.Choices[0].FinishReason)
        }
    }),
)
```

#### 2. Model Switching

Model switching allows dynamically changing the LLM model used by an Agent at runtime. The framework provides two approaches: agent-level switching (affects all subsequent requests) and per-request switching (affects only a single request).

##### Agent-level Switching

Agent-level switching changes the Agent's default model, affecting all subsequent requests.

###### Approach 1: Direct Model Instance

Set the model directly by passing a model instance to `SetModel`:

```go
import (
    "trpc.group/trpc-go/trpc-agent-go/agent/llmagent"
    "trpc.group/trpc-go/trpc-agent-go/model/openai"
)

// Create Agent.
agent := llmagent.New("my-agent",
    llmagent.WithModel(openai.New("gpt-4o-mini")),
)

// Switch to another model.
agent.SetModel(openai.New("gpt-4o"))
```

**Use Cases**:

```go
// Select model based on task complexity.
if isComplexTask {
    agent.SetModel(openai.New("gpt-4o"))  // Use powerful model.
} else {
    agent.SetModel(openai.New("gpt-4o-mini"))  // Use fast model.
}
```

###### Approach 2: Switch by Name

Pre-register multiple models with `WithModels`, then switch by name using `SetModelByName`:

```go
import (
    "trpc.group/trpc-go/trpc-agent-go/agent/llmagent"
    "trpc.group/trpc-go/trpc-agent-go/model"
    "trpc.group/trpc-go/trpc-agent-go/model/openai"
)

// Create multiple model instances.
gpt4 := openai.New("gpt-4o")
gpt4mini := openai.New("gpt-4o-mini")
deepseek := openai.New("deepseek-chat")

// Register all models when creating the Agent.
agent := llmagent.New("my-agent",
    llmagent.WithModels(map[string]model.Model{
        "smart": gpt4,
        "fast":  gpt4mini,
        "cheap": deepseek,
    }),
    llmagent.WithModel(gpt4mini), // Specify initial model.
    llmagent.WithInstruction("You are an intelligent assistant."),
)

// Switch models by name at runtime.
err := agent.SetModelByName("smart")
if err != nil {
    log.Fatal(err)
}

// Switch to another model.
err = agent.SetModelByName("cheap")
if err != nil {
    log.Fatal(err)
}
```

**Use Cases**:

```go
// Select model based on user tier.
modelName := "fast" // Default to fast model.
if user.IsPremium() {
    modelName = "smart" // Premium users get advanced model.
}
if err := agent.SetModelByName(modelName); err != nil {
    log.Printf("Failed to switch model: %v", err)
}

// Select model based on time of day (cost optimization).
hour := time.Now().Hour()
if hour >= 22 || hour < 8 {
    // Use cheap model at night.
    agent.SetModelByName("cheap")
} else {
    // Use fast model during the day.
    agent.SetModelByName("fast")
}
```

##### Per-request Switching

Per-request switching allows temporarily specifying a model for a single request without affecting the Agent's default model or other requests. This is useful for scenarios where different models are needed for specific tasks.

###### Approach 1: Using WithModel Option

Use `agent.WithModel` to specify a model instance for a single request:

```go
import (
    "trpc.group/trpc-go/trpc-agent-go/agent"
    "trpc.group/trpc-go/trpc-agent-go/model/openai"
)

// Use a specific model for this request only.
eventChan, err := runner.Run(ctx, userID, sessionID, message,
    agent.WithModel(openai.New("gpt-4o")),
)
```

###### Approach 2: Using WithModelName Option (Recommended)

Use `agent.WithModelName` to specify a pre-registered model name for a single request:

```go
// Pre-register multiple models when creating the Agent.
agent := llmagent.New("my-agent",
    llmagent.WithModels(map[string]model.Model{
        "smart": openai.New("gpt-4o"),
        "fast":  openai.New("gpt-4o-mini"),
        "cheap": openai.New("deepseek-chat"),
    }),
    llmagent.WithModel(openai.New("gpt-4o-mini")), // Default model.
)

runner := runner.NewRunner("app", agent)

// Temporarily use "smart" model for this request only.
eventChan, err := runner.Run(ctx, userID, sessionID, message,
    agent.WithModelName("smart"),
)

// Next request still uses the default model "gpt-4o-mini".
eventChan2, err := runner.Run(ctx, userID, sessionID, message2)
```

**Use Cases**:

```go
// Dynamically select model based on message complexity.
var opts []agent.RunOption
if isComplexQuery(message) {
    opts = append(opts, agent.WithModelName("smart")) // Use powerful model for complex queries.
}

eventChan, err := runner.Run(ctx, userID, sessionID, message, opts...)

// Use specialized reasoning model for reasoning tasks.
eventChan, err := runner.Run(ctx, userID, sessionID, reasoningMessage,
    agent.WithModelName("deepseek-reasoner"),
)
```

##### Configuration Details

**WithModels Option**:

- Accepts a `map[string]model.Model` where key is the model name and value is the model instance
- If both `WithModel` and `WithModels` are set, `WithModel` specifies the initial model
- If only `WithModels` is set, the first model in the map will be used as the initial model (note: map iteration order is not guaranteed, so it's recommended to explicitly specify the initial model)
- Reserved name: `__default__` is used internally by the framework and should not be used

**SetModelByName Method**:

- Parameter: model name (string)
- Returns: error if the model name is not found
- The model must be pre-registered via `WithModels`

**Per-request Options**:

- `agent.RunOptions.Model`: Directly specify a model instance
- `agent.RunOptions.ModelName`: Specify a pre-registered model name
- Priority: `Model` > `ModelName` > Agent default model
- If the model specified by `ModelName` is not found, it falls back to the Agent's default model

##### Agent-level vs Per-request Comparison

| Feature          | Agent-level Switching        | Per-request Switching          |
| ---------------- | ---------------------------- | ------------------------------ |
| Scope            | All subsequent requests      | Current request only           |
| Usage            | `SetModel`/`SetModelByName`  | `RunOptions.Model`/`ModelName` |
| State Change     | Changes Agent default model  | Does not change Agent state    |
| Use Case         | Global strategy adjustment   | Specific task temporary needs  |
| Concurrency      | Affects all concurrent reqs  | Does not affect other requests |
| Typical Examples | User tier, time-based policy | Complex queries, reasoning     |

##### Agent-level Approach Comparison

| Feature          | SetModel                     | SetModelByName                            |
| ---------------- | ---------------------------- | ----------------------------------------- |
| Usage            | Pass model instance          | Pass model name                           |
| Pre-registration | Not required                 | Required via WithModels                   |
| Error Handling   | None                         | Returns error                             |
| Use Case         | Simple switching             | Complex scenarios, multi-model management |
| Code Maintenance | Need to hold model instances | Only need to remember names               |

##### Important Notes

**Agent-level Switching**:

- **Immediate Effect**: After calling `SetModel` or `SetModelByName`, the next request immediately uses the new model
- **Session Persistence**: Switching models does not clear session history
- **Independent Configuration**: Each model retains its own configuration (temperature, max tokens, etc.)
- **Concurrency Safe**: Both switching approaches are concurrency-safe

**Per-request Switching**:

- **Temporary Override**: Only affects the current request, does not change the Agent's default model
- **Higher Priority**: Per-request model settings take precedence over the Agent's default model
- **No Side Effects**: Does not affect other concurrent requests or subsequent requests
- **Flexible Combination**: Can be used in combination with agent-level switching

##### Usage Example

For a complete interactive example, see [examples/model/switch](https://github.com/trpc-group/trpc-agent-go/tree/main/examples/model/switch), which demonstrates both agent-level and per-request switching approaches.

#### 3. Batch Processing (Batch API)

Batch API is an asynchronous batch processing technique for efficiently handling large volumes of requests. This feature is particularly suitable for scenarios requiring large-scale data processing, significantly reducing costs and improving processing efficiency.

##### Core Features

- **Asynchronous Processing**: Batch requests are processed asynchronously without waiting for immediate responses
- **Cost Optimization**: Typically more cost-effective than individual requests
- **Flexible Input**: Supports both inline requests and file-based input
- **Complete Management**: Provides full operations including create, retrieve, cancel, and list
- **Result Parsing**: Automatically downloads and parses batch processing results

##### Quick Start

**Creating a Batch Job**:

```go
import (
    openaisdk "github.com/openai/openai-go"
    "trpc.group/trpc-go/trpc-agent-go/model"
    "trpc.group/trpc-go/trpc-agent-go/model/openai"
)

// Create model instance.
llm := openai.New("gpt-4o-mini")

// Prepare batch requests.
requests := []*openai.BatchRequestInput{
    {
        CustomID: "request-1",
        Method:   "POST",
        URL:      string(openaisdk.BatchNewParamsEndpointV1ChatCompletions),
        Body: openai.BatchRequest{
            Messages: []model.Message{
                model.NewSystemMessage("You are a helpful assistant."),
                model.NewUserMessage("Hello"),
            },
        },
    },
    {
        CustomID: "request-2",
        Method:   "POST",
        URL:      string(openaisdk.BatchNewParamsEndpointV1ChatCompletions),
        Body: openai.BatchRequest{
            Messages: []model.Message{
                model.NewSystemMessage("You are a helpful assistant."),
                model.NewUserMessage("Introduce Go language"),
            },
        },
    },
}

// Create batch job.
batch, err := llm.CreateBatch(ctx, requests,
    openai.WithBatchCreateCompletionWindow("24h"),
)
if err != nil {
    log.Fatal(err)
}

fmt.Printf("Batch job created: %s\n", batch.ID)
```

##### Batch Operations

**Retrieving Batch Status**:

```go
// Get batch details.
batch, err := llm.RetrieveBatch(ctx, batchID)
if err != nil {
    log.Fatal(err)
}

fmt.Printf("Status: %s\n", batch.Status)
fmt.Printf("Total requests: %d\n", batch.RequestCounts.Total)
fmt.Printf("Completed: %d\n", batch.RequestCounts.Completed)
fmt.Printf("Failed: %d\n", batch.RequestCounts.Failed)
```

**Downloading and Parsing Results**:

```go
// Download output file.
if batch.OutputFileID != "" {
    text, err := llm.DownloadFileContent(ctx, batch.OutputFileID)
    if err != nil {
        log.Fatal(err)
    }

    // Parse batch output.
    entries, err := llm.ParseBatchOutput(text)
    if err != nil {
        log.Fatal(err)
    }

    // Process each result.
    for _, entry := range entries {
        fmt.Printf("[%s] Status code: %d\n", entry.CustomID, entry.Response.StatusCode)
        if len(entry.Response.Body.Choices) > 0 {
            content := entry.Response.Body.Choices[0].Message.Content
            fmt.Printf("Content: %s\n", content)
        }
        if entry.Error != nil {
            fmt.Printf("Error: %s\n", entry.Error.Message)
        }
    }
}
```

**Canceling a Batch Job**:

```go
// Cancel an in-progress batch.
batch, err := llm.CancelBatch(ctx, batchID)
if err != nil {
    log.Fatal(err)
}

fmt.Printf("Batch job canceled: %s\n", batch.ID)
```

**Listing Batch Jobs**:

```go
// List batch jobs (with pagination support).
page, err := llm.ListBatches(ctx, "", 10)
if err != nil {
    log.Fatal(err)
}

for _, batch := range page.Data {
    fmt.Printf("ID: %s, Status: %s\n", batch.ID, batch.Status)
}
```

##### Configuration Options

**Global Configuration**:

```go
// Configure batch default parameters when creating model.
llm := openai.New("gpt-4o-mini",
    openai.WithBatchCompletionWindow("24h"),
    openai.WithBatchMetadata(map[string]string{
        "project": "my-project",
        "env":     "production",
    }),
    openai.WithBatchBaseURL("https://custom-batch-api.com"),
)
```

**Request-level Configuration**:

```go
// Override default configuration when creating batch.
batch, err := llm.CreateBatch(ctx, requests,
    openai.WithBatchCreateCompletionWindow("48h"),
    openai.WithBatchCreateMetadata(map[string]string{
        "priority": "high",
    }),
)
```

##### How It Works

Batch API execution flow:

```
1. Prepare batch requests (BatchRequestInput list)
2. Validate request format and CustomID uniqueness
3. Generate JSONL format input file
4. Upload input file to server
5. Create batch job
6. Process requests asynchronously
7. Download output file and parse results
```

Key design:

- **CustomID Uniqueness**: Each request must have a unique CustomID for matching input/output
- **JSONL Format**: Batch processing uses JSONL (JSON Lines) format for storing requests and responses
- **Asynchronous Processing**: Batch jobs execute asynchronously in the background without blocking main flow
- **Completion Window**: Configurable completion time window for batch processing (e.g., 24h)

##### Use Cases

- **Large-scale Data Processing**: Processing thousands or tens of thousands of requests
- **Offline Analysis**: Non-real-time data analysis and processing tasks
- **Cost Optimization**: Batch processing is typically more economical than individual requests
- **Scheduled Tasks**: Regularly executed batch processing jobs

##### Usage Example

For a complete interactive example, see [examples/model/batch](https://github.com/trpc-group/trpc-agent-go/tree/main/examples/model/batch).

#### 4. Retry Mechanism

The retry mechanism is an automatic error recovery technique that automatically retries failed requests. This feature is provided by the underlying OpenAI SDK, with the framework passing retry parameters to the SDK through configuration options.

##### Core Features

- **Automatic Retry**: SDK automatically handles retryable errors
- **Smart Backoff**: Follows API's `Retry-After` headers or uses exponential backoff
- **Configurable**: Supports custom maximum retry count and timeout duration
- **Zero Maintenance**: No custom retry logic needed, handled by mature SDK

##### Quick Start

**Basic Configuration**:

```go
import (
    "time"
    openaiopt "github.com/openai/openai-go/option"
    "trpc.group/trpc-go/trpc-agent-go/model/openai"
)

// Create model instance with retry configuration.
llm := openai.New("gpt-4o-mini",
    openai.WithOpenAIOptions(
        openaiopt.WithMaxRetries(3),
        openaiopt.WithRequestTimeout(30*time.Second),
    ),
)
```

##### Retryable Errors

The OpenAI SDK automatically retries the following errors:

- **408 Request Timeout**: Request timeout
- **409 Conflict**: Conflict error
- **429 Too Many Requests**: Rate limiting
- **500+ Server Errors**: Internal server errors (5xx)
- **Network Connection Errors**: No response or connection failure

**Note**: SDK default maximum retry count is 2.

##### Retry Strategies

**Standard Retry**:

```go
// Standard configuration suitable for most scenarios.
llm := openai.New("gpt-4o-mini",
    openai.WithOpenAIOptions(
        openaiopt.WithMaxRetries(3),
        openaiopt.WithRequestTimeout(30*time.Second),
    ),
)
```

**Rate Limiting Optimization**:

```go
// Optimized configuration for rate limiting scenarios.
llm := openai.New("gpt-4o-mini",
    openai.WithOpenAIOptions(
        openaiopt.WithMaxRetries(5),  // More retry attempts.
        openaiopt.WithRequestTimeout(60*time.Second),  // Longer timeout.
    ),
)
```

**Fast Fail**:

```go
// For scenarios requiring quick failure.
llm := openai.New("gpt-4o-mini",
    openai.WithOpenAIOptions(
        openaiopt.WithMaxRetries(1),  // Minimal retries.
        openaiopt.WithRequestTimeout(10*time.Second),  // Short timeout.
    ),
)
```

##### How It Works

Retry mechanism execution flow:

```
1. Send request to LLM API
2. If request fails and error is retryable:
   a. Check if maximum retry count is reached
   b. Calculate wait time based on Retry-After header or exponential backoff
   c. Wait and resend request
3. If request succeeds or error is not retryable, return result
```

Key design:

- **SDK-level Implementation**: Retry logic is completely handled by OpenAI SDK
- **Configuration Pass-through**: Framework passes configuration via `WithOpenAIOptions`
- **Smart Backoff**: Prioritizes using `Retry-After` header returned by API
- **Transparent Handling**: Transparent to application layer, no additional code needed

##### Use Cases

- **Production Environment**: Improve service reliability and fault tolerance
- **Rate Limiting**: Automatically handle 429 errors
- **Network Instability**: Handle temporary network failures
- **Server Errors**: Handle temporary server-side issues

##### Important Notes

- **No Framework Retry**: Framework itself does not implement retry logic
- **Client-level Retry**: All retry is handled by OpenAI client
- **Configuration Pass-through**: Use `WithOpenAIOptions` to configure retry behavior
- **Automatic Handling**: Rate limiting (429) is automatically handled without additional code

##### Usage Example

For a complete interactive example, see [examples/model/retry](https://github.com/trpc-group/trpc-agent-go/tree/main/examples/model/retry).

#### 5. Custom HTTP Headers

In some enterprise or proxy scenarios, the model provider requires
additional HTTP headers (for example, organization ID, tenant routing,
or custom authentication). The Model module supports setting headers in
two reliable ways that apply to all model requests, including
non-streaming, streaming, file upload, and batch APIs.

Recommended order:

- Global header via OpenAI RequestOption (simple, built-in)
- Custom `http.RoundTripper` (advanced, cross-cutting)

Both methods affect streaming too because the same client is used for
`New` and `NewStreaming` calls.

##### 1. Global headers using OpenAI RequestOption

Use `WithOpenAIOptions` with `openaiopt.WithHeader` or
`openaiopt.WithMiddleware` to inject headers for every request created
by the underlying OpenAI client.

```go
import (
    openaiopt "github.com/openai/openai-go/option"
    "trpc.group/trpc-go/trpc-agent-go/model/openai"
)

llm := openai.New("deepseek-chat",
    // If your provider needs extra headers
    openai.WithOpenAIOptions(
        openaiopt.WithHeader("X-Custom-Header", "custom-value"),
        openaiopt.WithHeader("X-Request-ID", "req-123"),
        // You can also set User-Agent or vendor-specific headers
        openaiopt.WithHeader("User-Agent", "trpc-agent-go/1.0"),
    ),
)
```

For complex logic, middleware lets you modify headers conditionally
(for example, by URL path or context values):

```go
llm := openai.New("deepseek-chat",
    openai.WithOpenAIOptions(
        openaiopt.WithMiddleware(
            func(r *http.Request, next openaiopt.MiddlewareNext) (*http.Response, error) {
                // Example: per-request header via context value
                if v := r.Context().Value("x-request-id"); v != nil {
                    if s, ok := v.(string); ok && s != "" {
                        r.Header.Set("X-Request-ID", s)
                    }
                }
                // Or only for chat completion endpoint
                if strings.Contains(r.URL.Path, "/chat/completions") {
                    r.Header.Set("X-Feature-Flag", "on")
                }
                return next(r)
            },
        ),
    ),
)
```

Notes for authentication variants:

- OpenAI style: keep `openai.WithAPIKey("sk-...")` which sets
  `Authorization: Bearer ...` under the hood.
- Azure/OpenAI‑compatible that use `api-key`: omit `WithAPIKey` and set
  `openaiopt.WithHeader("api-key", "<key>")` instead.

##### 2. Custom http.RoundTripper (advanced)

Inject headers across all requests at the HTTP layer by wrapping the
transport. This is useful when you also need custom proxy, TLS, or
metrics logic.

```go
type headerRoundTripper struct{ base http.RoundTripper }

func (rt headerRoundTripper) RoundTrip(req *http.Request) (*http.Response, error) {
    // Add or override headers
    req.Header.Set("X-Custom-Header", "custom-value")
    req.Header.Set("X-Trace-ID", "trace-xyz")
    return rt.base.RoundTrip(req)
}

llm := openai.New("deepseek-chat",
    openai.WithHTTPClientOptions(
        openai.WithHTTPClientTransport(headerRoundTripper{base: http.DefaultTransport}),
    ),
)
```

Per-request headers

- Agent/Runner passes `ctx` through to the model call; middleware can
  read values from `req.Context()` to inject per-invocation headers.
- Chat completion per-request base URL override is not exposed; create a
  second model with a different base URL or alter `r.URL` in middleware.

#### 6. Token Tailoring

Token Tailoring is an intelligent message management technique designed to automatically trim messages when they exceed the model's context window limits, ensuring requests can be successfully sent to the LLM API. This feature is particularly useful for long conversation scenarios, allowing you to keep the message list within the model's token limits while preserving key context.

**Automatic Mode (Recommended)**:

```go
import (
    "trpc.group/trpc-go/trpc-agent-go/model/openai"
)

// Enable token tailoring with automatic configuration
model := openai.New("deepseek-chat",
    openai.WithEnableTokenTailoring(true),
)
```

**Advanced Mode**:

```go
// Custom token limit and strategy
model := openai.New("deepseek-chat",
    openai.WithEnableTokenTailoring(true),               // Required: enable token tailoring
    openai.WithMaxInputTokens(10000),                    // Custom token limit
    openai.WithTokenCounter(customCounter),              // Optional: custom counter
    openai.WithTailoringStrategy(customStrategy),        // Optional: custom strategy
)
```

**Token Calculation Formula**:

The framework automatically calculates "maxInputTokens" based on the model's context window:

```
safetyMargin = contextWindow × 10%
calculatedMax = contextWindow - 2048 (output reserve) - 512 (protocol overhead) - safetyMargin
ratioLimit = contextWindow × 100% (max input ratio)
maxInputTokens = max(min(calculatedMax, ratioLimit), 1024 (minimum))
```

For example, "gpt-4o" (contextWindow = 128000):

```
safetyMargin = 128000 × 0.10 = 12800 tokens
calculatedMax = 128000 - 2048 - 512 - 12800 = 112640 tokens
ratioLimit = 128000 × 1.0 = 128000 tokens
maxInputTokens = 112640 tokens (approximately 88% of context window)
```

**Default Budget Parameters**:

The framework uses the following default values for token allocation (**it is recommended to keep the defaults**):

- **Protocol Overhead (ProtocolOverheadTokens)**: 512 tokens - reserved for request/response formatting
- **Output Reserve (ReserveOutputTokens)**: 2048 tokens - reserved for output generation
- **Input Floor (InputTokensFloor)**: 1024 tokens - ensures proper model processing
- **Output Floor (OutputTokensFloor)**: 256 tokens - ensures meaningful responses
- **Safety Margin Ratio (SafetyMarginRatio)**: 10% - buffer for token counting inaccuracies
- **Max Input Ratio (MaxInputTokensRatio)**: 100% - maximum input ratio of context window

**Tailoring Strategy**:

The framework provides a default tailoring strategy that preserves messages according to the following priorities:

1. **System Messages**: Highest priority, always preserved
2. **Latest User Message**: Ensures the current conversation turn is complete
3. **Tool Call Related Messages**: Maintains tool call context integrity
4. **Historical Messages**: Retains as much conversation history as possible based on remaining space

**Custom Tailoring Strategy**:

You can implement the `TailoringStrategy` interface to customize the trimming logic:

```go
type CustomStrategy struct{}

func (s *CustomStrategy) Tailor(
    ctx context.Context,
    messages []model.Message,
    maxTokens int,
    counter tokencounter.Counter,
) ([]model.Message, error) {
    // Implement custom tailoring logic
    // e.g., keep only the most recent N conversation rounds
    return messages, nil
}

model := openai.New("deepseek-chat",
    openai.WithEnableTokenTailoring(true),
    openai.WithTailoringStrategy(&CustomStrategy{}),
)
```

**Advanced Configuration (Custom Budget Parameters)**:

If the default token allocation strategy does not meet your needs, you can customize the budget parameters using `WithTokenTailoringConfig`. **Note: It is recommended to keep the default values unless you have specific requirements.**

```go
model := openai.New("deepseek-chat",
    openai.WithEnableTokenTailoring(true),
    openai.WithTokenTailoringConfig(&openai.TokenTailoringConfig{
        ProtocolOverheadTokens: 1024,   // Custom protocol overhead
        ReserveOutputTokens:    4096,   // Custom output reserve
        InputTokensFloor:       2048,   // Custom input floor
        OutputTokensFloor:      512,    // Custom output floor
        SafetyMarginRatio:      0.15,   // Custom safety margin (15%)
        MaxInputTokensRatio:    0.90,   // Custom max input ratio (90%)
    }),
)
```

For Anthropic models, you can use the same configuration:

```go
model := anthropic.New("claude-sonnet-4-0",
    anthropic.WithEnableTokenTailoring(true),
    anthropic.WithTokenTailoringConfig(&anthropic.TokenTailoringConfig{
        SafetyMarginRatio: 0.15,  // Increase safety margin to 15%
    }),
)
```

<<<<<<< HEAD
#### 6. Variant Optimization: Adapting to Platform-Specific Behaviors

=======
#### 7. Variant Optimization: Adapting to Platform-Specific Behaviors
>>>>>>> 8c14b8fb
The Variant mechanism is an important optimization in the Model module, used to handle platform-specific behavioral differences across OpenAI-compatible providers. By specifying different Variants, the framework can automatically adapt to API differences between platforms, especially for file upload, deletion, and processing logic.

##### 6.1. Supported Variant Types

The framework currently supports the following Variants:

**1. VariantOpenAI（default）**

- Standard OpenAI API-compatible behavior
- File upload path：`/openapi/v1/files`
- File purpose:`user_data`
- File deletion Http method:：`DELETE`

**2. VariantHunyuan（hunyuan）**

- Tencent Hunyuan platform-specific adaptation
- File upload path:：`/openapi/v1/files/uploads`
- File purpose：`file-extract`
- File deletion Http Method：`POST`

**3. VariantDeepSeek**

- DeepSeek platform adaptation
- Default BaseURL：`https://api.deepseek.com`
- API Key environment variable name：`DEEPSEEK_API_KEY`
- Other behaviors are consistent with standard OpenAI

**4. VariantQwen（Qwen）**

- Qwen platform adaptation
- Default BaseURL：`https://dashscope.aliyuncs.com/compatible-mode/v1`
- API Key environment variable name：`DASHSCOPE_API_KEY`
- Other behaviors are consistent with standard OpenAI

##### 6.2. Usage

**Usage Example**：

```go
import "trpc.group/trpc-go/trpc-agent-go/model/openai"

// Use the Hunyuan platform
model := openai.New("hunyuan-model",
    openai.WithBaseURL("https://your-hunyuan-api.com"),
    openai.WithAPIKey("your-api-key"),
    openai.WithVariant(openai.VariantHunyuan), // Specify the Hunyuan variant
)

// Use the DeepSeek platform
model := openai.New("deepseek-chat",
    openai.WithBaseURL("https://api.deepseek.com/v1"),
    openai.WithAPIKey("your-api-key"),
    openai.WithVariant(openai.VariantDeepSeek), // Specify the DeepSeek variant
)
```

##### 6.3. Behavioral Differences of Variants Examples

**Message content handling differences**：

```go
import "trpc.group/trpc-go/trpc-agent-go/model"

// For the Hunyuan platform, the file ID is placed in extraFields instead of content parts
message := model.Message{
    Role: model.RoleUser,
    ContentParts: []model.ContentPart{
        {
            Type: model.ContentTypeFile,
            File: &model.File{
                FileID: "file_123",
            },
        },
    },
}
```

**Environment variable auto-configuration**

For certain Variants, the framework supports reading configuration from environment variables automatically:

```bash
# DeepSeek
export DEEPSEEK_API_KEY="your-api-key"
# No need to call WithAPIKey explicitly; the framework reads it automatically
```

```go
import "trpc.group/trpc-go/trpc-agent-go/model"

// DeepSeek
model := openai.New("deepseek-chat",
    openai.WithVariant(openai.VariantDeepSeek), // Automatically reads DEEPSEEK_API_KEY
)
```

## Anthropic Model

Anthropic Model is used to interface with Claude models and compatible platforms, supporting streaming output, thought modes and tool calls, and providing a rich callback mechanism, while also allowing for flexible configuration of custom HTTP headers.

### Configuration Method

#### Environment Variable Method

```bash
export ANTHROPIC_API_KEY="your-api-key"
export ANTHROPIC_BASE_URL="https://api.anthropic.com" # Optional configuration, default is this BASE URL
```

#### Code Method

```go
import "trpc.group/trpc-go/trpc-agent-go/model/anthropic"

m := anthropic.New(
    "claude-sonnet-4-0",
    anthropic.WithAPIKey("your-api-key"),
    anthropic.WithBaseURL("https://api.anthropic.com"), // Optional configuration, default is this BASE URL
)
```

### Using the Model Directly

```go
import (
    "trpc.group/trpc-go/trpc-agent-go/model"
    "trpc.group/trpc-go/trpc-agent-go/model/anthropic"
)

func main() {
	// Create model instance
	llm := anthropic.New("claude-sonnet-4-0")
	// Build request
	temperature := 0.7
	maxTokens := 1000
	request := &model.Request{
		Messages: []model.Message{
			model.NewSystemMessage("You are a professional AI assistant."),
			model.NewUserMessage("Introduce the concurrency features of Go language."),
		},
		GenerationConfig: model.GenerationConfig{
			Temperature: &temperature,
			MaxTokens:   &maxTokens,
			Stream:      false,
		},
	}
	// Call the model
	ctx := context.Background()
	responseChan, err := llm.GenerateContent(ctx, request)
	if err != nil {
		fmt.Printf("System error: %v\n", err)
		return
	}
	// Handle response
	for response := range responseChan {
		if response.Error != nil {
			fmt.Printf("API error: %s\n", response.Error.Message)
			return
		}
		if len(response.Choices) > 0 {
			fmt.Printf("Reply: %s\n", response.Choices[0].Message.Content)
		}
		if response.Done {
			break
		}
	}
}
```

### Streaming Output

```go
import (
    "trpc.group/trpc-go/trpc-agent-go/model"
    "trpc.group/trpc-go/trpc-agent-go/model/anthropic"
)

func main() {
	// Create model instance
	llm := anthropic.New("claude-sonnet-4-0")
	// Streaming request configuration
	temperature := 0.7
	maxTokens := 1000
	request := &model.Request{
		Messages: []model.Message{
			model.NewSystemMessage("You are a creative story storyteller."),
			model.NewUserMessage("Write a short story about a robot learning to paint."),
		},
		GenerationConfig: model.GenerationConfig{
			Temperature: &temperature,
			MaxTokens:   &maxTokens,
			Stream:      true,
		},
	}
	// Call the model
	ctx := context.Background()
	// Handle streaming response
	responseChan, err := llm.GenerateContent(ctx, request)
	if err != nil {
		fmt.Printf("System error: %v\n", err)
		return
	}
	for response := range responseChan {
		if response.Error != nil {
			fmt.Printf("Error: %s", response.Error.Message)
			return
		}
		if len(response.Choices) > 0 && response.Choices[0].Delta.Content != "" {
			fmt.Print(response.Choices[0].Delta.Content)
		}
		if response.Done {
			break
		}
	}
}
```

### Advanced Parameter Configuration

```go
// Using advanced generation parameters
temperature := 0.3
maxTokens := 2000
topP := 0.9
thinking := true
thinkingTokens := 2048

request := &model.Request{
    Messages: []model.Message{
        model.NewSystemMessage("You are a professional technical documentation writer."),
        model.NewUserMessage("Explain the pros and cons of microservices architecture."),
    },
    GenerationConfig: model.GenerationConfig{
        Temperature:     &temperature,
        MaxTokens:       &maxTokens,
        TopP:            &topP,
        ThinkingEnabled: &thinking,
        ThinkingTokens:  &thinkingTokens,
        Stream:          true,
    },
}
```

### Advanced features

#### 1. Callback Functions

```go
import (
    anthropicsdk "github.com/anthropics/anthropic-sdk-go"
    "trpc.group/trpc-go/trpc-agent-go/model/anthropic"
)

model := anthropic.New(
    "claude-sonnet-4-0",
    anthropic.WithChatRequestCallback(func(ctx context.Context, req *anthropicsdk.MessageNewParams) {
        // Log the request before sending.
        log.Printf("sending request: model=%s, messages=%d.", req.Model, len(req.Messages))
    }),
    anthropic.WithChatResponseCallback(func(ctx context.Context, req *anthropicsdk.MessageNewParams, resp *anthropicsdk.Message) {
        // Log details of the non-streaming response.
        log.Printf("received response: id=%s, input_tokens=%d, output_tokens=%d.", resp.ID, resp.Usage.InputTokens, resp.Usage.OutputTokens)
    }),
    anthropic.WithChatChunkCallback(func(ctx context.Context, req *anthropicsdk.MessageNewParams, chunk *anthropicsdk.MessageStreamEventUnion) {
        // Log the type of the streaming event.
        log.Printf("stream event: %T.", chunk.AsAny())
    }),
    anthropic.WithChatStreamCompleteCallback(func(ctx context.Context, req *anthropicsdk.MessageNewParams, acc *anthropicsdk.Message, streamErr error) {
        // Log stream completion or error.
        if streamErr != nil {
            log.Printf("stream failed: %v.", streamErr)
            return
        }
        log.Printf("stream completed: finish_reason=%s, input_tokens=%d, output_tokens=%d.", acc.StopReason, acc.Usage.InputTokens, acc.Usage.OutputTokens)
    }),
)
```

#### 2. Model Switching

Model switching allows dynamically changing the LLM model used by an Agent at runtime. The framework provides two approaches: agent-level switching (affects all subsequent requests) and per-request switching (affects only a single request).

##### Agent-level Switching

Agent-level switching changes the Agent's default model, affecting all subsequent requests.

###### Approach 1: Direct Model Instance

Set the model directly by passing a model instance to `SetModel`:

```go
import (
    "trpc.group/trpc-go/trpc-agent-go/agent/llmagent"
    "trpc.group/trpc-go/trpc-agent-go/model/anthropic"
)

// Create Agent.
agent := llmagent.New("my-agent",
    llmagent.WithModel(anthropic.New("claude-3-5-haiku-20241022")),
)

// Switch to another model.
agent.SetModel(anthropic.New("claude-3-5-sonnet-20241022"))
```

**Use Cases**:

```go
// Select model based on task complexity.
if isComplexTask {
    agent.SetModel(anthropic.New("claude-3-5-sonnet-20241022"))  // Use powerful model.
} else {
    agent.SetModel(anthropic.New("claude-3-5-haiku-20241022"))  // Use fast model.
}
```

###### Approach 2: Switch by Name

Pre-register multiple models with `WithModels`, then switch by name using `SetModelByName`:

```go
import (
    "trpc.group/trpc-go/trpc-agent-go/agent/llmagent"
    "trpc.group/trpc-go/trpc-agent-go/model"
    "trpc.group/trpc-go/trpc-agent-go/model/anthropic"
)

// Create multiple model instances.
sonnet := anthropic.New("claude-3-5-sonnet-20241022")
haiku := anthropic.New("claude-3-5-haiku-20241022")

// Register all models when creating the Agent.
agent := llmagent.New("my-agent",
    llmagent.WithModels(map[string]model.Model{
        "smart": sonnet,
        "fast":  haiku,
    }),
    llmagent.WithModel(haiku), // Specify initial model.
    llmagent.WithInstruction("You are an intelligent assistant."),
)

// Switch models by name at runtime.
err := agent.SetModelByName("smart")
if err != nil {
    log.Fatal(err)
}

// Switch to another model.
err = agent.SetModelByName("fast")
if err != nil {
    log.Fatal(err)
}
```

**Use Cases**:

```go
// Select model based on user tier.
modelName := "fast" // Default to fast model.
if user.IsPremium() {
    modelName = "smart" // Premium users get advanced model.
}
if err := agent.SetModelByName(modelName); err != nil {
    log.Printf("Failed to switch model: %v", err)
}

// Select model based on time of day (cost optimization).
hour := time.Now().Hour()
if hour >= 22 || hour < 8 {
    // Use fast model at night.
    agent.SetModelByName("fast")
} else {
    // Use smart model during the day.
    agent.SetModelByName("smart")
}
```

##### Per-request Switching

Per-request switching allows temporarily specifying a model for a single request without affecting the Agent's default model or other requests. This is useful for scenarios where different models are needed for specific tasks.

###### Approach 1: Using WithModel Option

Use `agent.WithModel` to specify a model instance for a single request:

```go
import (
    "trpc.group/trpc-go/trpc-agent-go/agent"
    "trpc.group/trpc-go/trpc-agent-go/model/anthropic"
)

// Use a specific model for this request only.
eventChan, err := runner.Run(ctx, userID, sessionID, message,
    agent.WithModel(anthropic.New("claude-3-5-sonnet-20241022")),
)
```

###### Approach 2: Using WithModelName Option (Recommended)

Use `agent.WithModelName` to specify a pre-registered model name for a single request:

```go
// Pre-register multiple models when creating the Agent.
agent := llmagent.New("my-agent",
    llmagent.WithModels(map[string]model.Model{
        "smart": anthropic.New("claude-3-5-sonnet-20241022"),
        "fast":  anthropic.New("claude-3-5-haiku-20241022"),
    }),
    llmagent.WithModel(anthropic.New("claude-3-5-haiku-20241022")), // Default model.
)

runner := runner.NewRunner("app", agent)

// Temporarily use "smart" model for this request only.
eventChan, err := runner.Run(ctx, userID, sessionID, message,
    agent.WithModelName("smart"),
)

// Next request still uses the default model "claude-3-5-haiku-20241022".
eventChan2, err := runner.Run(ctx, userID, sessionID, message2)
```

**Use Cases**:

```go
// Dynamically select model based on message complexity.
var opts []agent.RunOption
if isComplexQuery(message) {
    opts = append(opts, agent.WithModelName("smart")) // Use powerful model for complex queries.
}

eventChan, err := runner.Run(ctx, userID, sessionID, message, opts...)

// Use specialized model for specific tasks.
eventChan, err := runner.Run(ctx, userID, sessionID, visionMessage,
    agent.WithModelName("vision"),
)
```

##### Configuration Details

**WithModels Option**:

- Accepts a `map[string]model.Model` where key is the model name and value is the model instance
- If both `WithModel` and `WithModels` are set, `WithModel` specifies the initial model
- If only `WithModels` is set, the first model in the map will be used as the initial model (note: map iteration order is not guaranteed, so it's recommended to explicitly specify the initial model)
- Reserved name: `__default__` is used internally by the framework and should not be used

**SetModelByName Method**:

- Parameter: model name (string)
- Returns: error if the model name is not found
- The model must be pre-registered via `WithModels`

**Per-request Options**:

- `agent.RunOptions.Model`: Directly specify a model instance
- `agent.RunOptions.ModelName`: Specify a pre-registered model name
- Priority: `Model` > `ModelName` > Agent default model
- If the model specified by `ModelName` is not found, it falls back to the Agent's default model

##### Agent-level vs Per-request Comparison

| Feature          | Agent-level Switching        | Per-request Switching          |
| ---------------- | ---------------------------- | ------------------------------ |
| Scope            | All subsequent requests      | Current request only           |
| Usage            | `SetModel`/`SetModelByName`  | `RunOptions.Model`/`ModelName` |
| State Change     | Changes Agent default model  | Does not change Agent state    |
| Use Case         | Global strategy adjustment   | Specific task temporary needs  |
| Concurrency      | Affects all concurrent reqs  | Does not affect other requests |
| Typical Examples | User tier, time-based policy | Complex queries, reasoning     |

##### Agent-level Approach Comparison

| Feature          | SetModel                     | SetModelByName                            |
| ---------------- | ---------------------------- | ----------------------------------------- |
| Usage            | Pass model instance          | Pass model name                           |
| Pre-registration | Not required                 | Required via WithModels                   |
| Error Handling   | None                         | Returns error                             |
| Use Case         | Simple switching             | Complex scenarios, multi-model management |
| Code Maintenance | Need to hold model instances | Only need to remember names               |

##### Important Notes

**Agent-level Switching**:

- **Immediate Effect**: After calling `SetModel` or `SetModelByName`, the next request immediately uses the new model
- **Session Persistence**: Switching models does not clear session history
- **Independent Configuration**: Each model retains its own configuration (temperature, max tokens, etc.)
- **Concurrency Safe**: Both switching approaches are concurrency-safe

**Per-request Switching**:

- **Temporary Override**: Only affects the current request, does not change the Agent's default model
- **Higher Priority**: Per-request model settings take precedence over the Agent's default model
- **No Side Effects**: Does not affect other concurrent requests or subsequent requests
- **Flexible Combination**: Can be used in combination with agent-level switching

##### Usage Example

For a complete interactive example, see [examples/model/switch](https://github.com/trpc-group/trpc-agent-go/tree/main/examples/model/switch), which demonstrates both agent-level and per-request switching approaches.

#### 3. Custom HTTP Headers

In environments like gateways, proprietary platforms, or proxy setups, model API requests often require additional HTTP headers (e.g., organization/tenant identifiers, grayscale routing, custom authentication, etc.). The Model module provides two reliable ways to add headers for "all model requests," including standard requests, streaming, file uploads, batch processing, etc.

Recommended order:

- Use **Anthropic RequestOption** to set global headers (simple and intuitive)
- Use a custom `http.RoundTripper` injection (advanced, more cross-cutting capabilities)

Both methods affect streaming requests, as they use the same underlying client.

##### 1. Using Anthropic RequestOption to Set Global Headers

By using `WithAnthropicClientOptions` combined with `anthropicopt.WithHeader` or `anthropicopt.WithMiddleware`, you can inject headers into every request made by the underlying Anthropic client.

```go
import (
    anthropicopt "github.com/anthropics/anthropic-sdk-go/option"
    "trpc.group/trpc-go/trpc-agent-go/model/anthropic"
)

llm := anthropic.New("claude-sonnet-4-0",
    // If your platform requires additional headers
    anthropic.WithAnthropicClientOptions(
        anthropicopt.WithHeader("X-Custom-Header", "custom-value"),
        anthropicopt.WithHeader("X-Request-ID", "req-123"),
        // You can also set User-Agent or vendor-specific headers
        anthropicopt.WithHeader("User-Agent", "trpc-agent-go/1.0"),
    ),
)
```

If you need to set headers conditionally (e.g., only for certain paths or depending on context values), you can use middleware:

```go
import (
    anthropicopt "github.com/anthropics/anthropic-sdk-go/option"
    "trpc.group/trpc-go/trpc-agent-go/model/anthropic"
)

llm := anthropic.New("claude-sonnet-4-0",
    anthropic.WithAnthropicClientOptions(
        anthropicopt.WithMiddleware(
            func(r *http.Request, next anthropicopt.MiddlewareNext) (*http.Response, error) {
                // Example: Set "per-request" headers based on context value
                if v := r.Context().Value("x-request-id"); v != nil {
                    if s, ok := v.(string); ok && s != "" {
                        r.Header.Set("X-Request-ID", s)
                    }
                }
                // Or only for the "message completion" endpoint
                if strings.Contains(r.URL.Path, "v1/messages") {
                    r.Header.Set("X-Feature-Flag", "on")
                }
                return next(r)
            },
        ),
    ),
)
```

##### 2. Using Custom `http.RoundTripper`

For injecting headers at the HTTP transport layer, ideal for scenarios requiring proxying, TLS, custom monitoring, and other capabilities.

```go
import (
    anthropicopt "github.com/anthropics/anthropic-sdk-go/option"
    "trpc.group/trpc-go/trpc-agent-go/model/anthropic"
)

type headerRoundTripper struct{ base http.RoundTripper }

func (rt headerRoundTripper) RoundTrip(req *http.Request) (*http.Response, error) {
    // Add or override headers
    req.Header.Set("X-Custom-Header", "custom-value")
    req.Header.Set("X-Trace-ID", "trace-xyz")
    return rt.base.RoundTrip(req)
}

llm := anthropic.New("claude-sonnet-4-0",
    anthropic.WithHTTPClientOptions(
        anthropic.WithHTTPClientTransport(headerRoundTripper{base: http.DefaultTransport}),
    ),
)
```

Regarding **"per-request" headers**:

- The Agent/Runner will propagate `ctx` to the model call; middleware can read the value from `req.Context()` to inject headers for "this call."
- For **message completion**, the current API doesn't expose per-call BaseURL overrides; if switching is needed, create a model using a different BaseURL or modify the `r.URL` in middleware.

#### 4. Token Tailoring

Anthropic models also support Token Tailoring functionality, designed to automatically trim messages when they exceed the model's context window limits, ensuring requests can be successfully sent to the LLM API.

**Automatic Mode (Recommended)**:

```go
import (
    "trpc.group/trpc-go/trpc-agent-go/model/anthropic"
)

// Enable token tailoring with automatic configuration
model := anthropic.New("claude-3-5-sonnet",
    anthropic.WithEnableTokenTailoring(true),
)
```

**Advanced Mode**:

```go
// Custom token limit and strategy
model := anthropic.New("claude-3-5-sonnet",
    anthropic.WithEnableTokenTailoring(true),               // Required: enable token tailoring
    anthropic.WithMaxInputTokens(10000),                    // Custom token limit
    anthropic.WithTokenCounter(customCounter),              // Optional: custom counter
    anthropic.WithTailoringStrategy(customStrategy),        // Optional: custom strategy
)
```

For detailed explanations of the token calculation formula, tailoring strategy, and custom strategy implementation, please refer to [Token Tailoring under OpenAI Model](#3-token-tailoring).

## Provider

With the emergence of multiple large model providers, some have defined their own API specifications. Currently, the framework has integrated the APIs of OpenAI and Anthropic, and exposes them as models. Users can access different provider models through `openai.New` and `anthropic.New`.

However, there are differences in instantiation and configuration between providers, which often requires developers to modify a significant amount of code when switching between providers, increasing the cost of switching.

To solve this problem, the Provider offers a unified model instantiation entry point. Developers only need to specify the provider and model name, and other configuration options are managed through the unified `Option`, simplifying the complexity of switching between providers.

The Provider supports the following `Option`:

| Option                                                                                            | Description                                                             |
| ------------------------------------------------------------------------------------------------- | ----------------------------------------------------------------------- |
| `WithAPIKey` / `WithBaseURL`                                                                      | Set the API Key and Base URL for the model                              |
| `WithHTTPClientName` / `WithHTTPClientTransport`                                                  | Configure HTTP client properties                                        |
| `WithChannelBufferSize`                                                                           | Adjust the response channel buffer size                                 |
| `WithCallbacks`                                                                                   | Configure OpenAI / Anthropic request, response, and streaming callbacks |
| `WithExtraFields`                                                                                 | Configure custom fields in the request body                             |
| `WithEnableTokenTailoring` / `WithMaxInputTokens`<br>`WithTokenCounter` / `WithTailoringStrategy` | Token trimming related parameters                                       |
| `WithOpenAI` / `WithAnthropic`                                                                    | Pass-through native options for the respective providers                |

### Usage Example

```go
import (
    "trpc.group/trpc-go/trpc-agent-go/agent/llmagent"
    "trpc.group/trpc-go/trpc-agent-go/model/provider"
)

providerName := "openai"        // provider supports openai and anthropic.
modelName := "deepseek-chat"

modelInstance, err := provider.Model(
    providerName,
    modelName,
    provider.WithAPIKey(c.apiKey),
    provider.WithBaseURL(c.baseURL),
    provider.WithChannelBufferSize(c.channelBufferSize),
    provider.WithEnableTokenTailoring(c.tokenTailoring),
    provider.WithMaxInputTokens(c.maxInputTokens),
)

agent := llmagent.New("chat-assistant", llmagent.WithModel(modelInstance))
```

Full code can be found in [examples/provider](https://github.com/trpc-group/trpc-agent-go/tree/main/examples/provider).

### Registering a Custom Provider

The framework supports registering custom providers to integrate other large model providers or custom model implementations.

Using `provider.Register`, you can define a method to create custom model instances based on the options.

```go
import "trpc.group/trpc-go/trpc-agent-go/model/provider"

provider.Register("custom-provider", func(opts *provider.Options) (model.Model, error) {
    return newCustomModel(opts.ModelName, WithAPIKey(opts.APIKey)), nil
})

customModel, err := provider.Model("custom-provider", "custom-model")
```<|MERGE_RESOLUTION|>--- conflicted
+++ resolved
@@ -1221,15 +1221,11 @@
 )
 ```
 
-<<<<<<< HEAD
-#### 6. Variant Optimization: Adapting to Platform-Specific Behaviors
-
-=======
 #### 7. Variant Optimization: Adapting to Platform-Specific Behaviors
->>>>>>> 8c14b8fb
+
 The Variant mechanism is an important optimization in the Model module, used to handle platform-specific behavioral differences across OpenAI-compatible providers. By specifying different Variants, the framework can automatically adapt to API differences between platforms, especially for file upload, deletion, and processing logic.
 
-##### 6.1. Supported Variant Types
+##### 7.1. Supported Variant Types
 
 The framework currently supports the following Variants:
 
